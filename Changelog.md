### 0.5.0 (unreleased)
<<<<<<< HEAD
=======

Features:


Bugfixes:


### 0.4.24 (unreleased)
>>>>>>> db5ea8ec

Features:


Bugfixes:

### 0.4.24 (2018-05-16)


Language Features:
 * Code Generator: Use native shift instructions on target Constantinople.
 * General: Allow multiple variables to be declared as part of a tuple assignment, e.g. ``(uint a, uint b) = ...``.
 * General: Remove deprecated ``constant`` as function state modifier from documentation and tests (but still leave it as a valid feature).
 * Type Checker: Deprecate the ``years`` unit denomination and raise a warning for it (or an error as experimental 0.5.0 feature).
 * Type Checker: Make literals (without explicit type casting) an error for tight packing as experimental 0.5.0 feature.
 * Type Checker: Warn about wildcard tuple assignments (this will turn into an error with version 0.5.0).
 * Type Checker: Warn when ``keccak256``, ``sha256`` and ``ripemd160`` are not used with a single bytes argument (suggest to use ``abi.encodePacked(...)``). This will turn into an error with version 0.5.0.

Compiler Features:
 * Build System: Update internal dependency of jsoncpp to 1.8.4, which introduces more strictness and reduces memory usage.
 * Control Flow Graph: Add Control Flow Graph as analysis structure.
 * Control Flow Graph: Warn about returning uninitialized storage pointers.
 * Gas Estimator: Only explore paths with higher gas costs. This reduces accuracy but greatly improves the speed of gas estimation.
 * Optimizer: Remove unnecessary masking of the result of known short instructions (``ADDRESS``, ``CALLER``, ``ORIGIN`` and ``COINBASE``).
 * Parser: Display nicer error messages by showing the actual tokens and not internal names.
 * Parser: Use the entire location of the token instead of only its starting position as source location for parser errors.
 * SMT Checker: Support state variables of integer and bool type.

Bugfixes:
 * Code Generator: Fix ``revert`` with reason coming from a state or local string variable.
 * Type Checker: Show proper error when trying to ``emit`` a non-event.
 * Type Checker: Warn about empty tuple components (this will turn into an error with version 0.5.0).
 * Type Checker: The ABI encoding functions are pure and thus can be used for constants.

### 0.4.23 (2018-04-19)

Features:
 * Build system: Support Ubuntu Bionic.
 * SMTChecker: Integration with CVC4 SMT solver
 * Syntax Checker: Warn about functions named "constructor".

Bugfixes:
 * Type Checker: Improve error message for failed function overload resolution.
 * Type Checker: Do not complain about new-style constructor and fallback function to have the same name.
 * Type Checker: Detect multiple constructor declarations in the new syntax and old syntax.
 * Type Checker: Explicit conversion of ``bytesXX`` to ``contract`` is properly disallowed.

### 0.4.22 (2018-04-16)

Features:
 * Code Generator: Initialize arrays without using ``msize()``.
 * Code Generator: More specialized and thus optimized implementation for ``x.push(...)``
 * Commandline interface: Error when missing or inaccessible file detected. Suppress it with the ``--ignore-missing`` flag.
 * Constant Evaluator: Fix evaluation of single element tuples.
 * General: Add encoding routines ``abi.encodePacked``, ``abi.encode``, ``abi.encodeWithSelector`` and ``abi.encodeWithSignature``.
 * General: Add global function ``gasleft()`` and deprecate ``msg.gas``.
 * General: Add global function ``blockhash(uint)`` and deprecate ``block.hash(uint)``.
 * General: Allow providing reason string for ``revert()`` and ``require()``.
 * General: Introduce new constructor syntax using the ``constructor`` keyword as experimental 0.5.0 feature.
 * General: Limit the number of errors output in a single run to 256.
 * General: Support accessing dynamic return data in post-byzantium EVMs.
 * Inheritance: Error when using empty parentheses for base class constructors that require arguments as experimental 0.5.0 feature.
 * Inheritance: Error when using no parentheses in modifier-style constructor calls as experimental 0.5.0 feature.
 * Interfaces: Allow overriding external functions in interfaces with public in an implementing contract.
 * Optimizer: Optimize ``SHL`` and ``SHR`` only involving constants (Constantinople only).
 * Optimizer: Remove useless ``SWAP1`` instruction preceding a commutative instruction (such as ``ADD``, ``MUL``, etc).
 * Optimizer: Replace comparison operators (``LT``, ``GT``, etc) with opposites if preceded by ``SWAP1``, e.g. ``SWAP1 LT`` is replaced with ``GT``.
 * Optimizer: Optimize across ``mload`` if ``msize()`` is not used.
 * Static Analyzer: Error on duplicated super constructor calls as experimental 0.5.0 feature.
 * Syntax Checker: Issue warning for empty structs (or error as experimental 0.5.0 feature).
 * Syntax Checker: Warn about modifiers on functions without implementation (this will turn into an error with version 0.5.0).
 * Syntax Tests: Add source locations to syntax test expectations.
 * Type Checker: Improve documentation and warnings for accessing contract members inherited from ``address``.

Bugfixes:
 * Code Generator: Allow ``block.blockhash`` without being called.
 * Code Generator: Do not include internal functions in the runtime bytecode which are only referenced in the constructor.
 * Code Generator: Properly skip unneeded storage array cleanup when not reducing length.
 * Code Generator: Bugfix in modifier lookup in libraries.
 * Code Generator: Implement packed encoding of external function types.
 * Code Generator: Treat empty base constructor argument list as not provided.
 * Code Generator: Properly force-clean bytesXX types for shortening conversions.
 * Commandline interface: Fix error messages for imported files that do not exist.
 * Commandline interface: Support ``--evm-version constantinople`` properly.
 * DocString Parser: Fix error message for empty descriptions.
 * Gas Estimator: Correctly ignore costs of fallback function for other functions.
 * JSON AST: Remove storage qualifier for type name strings.
 * Parser: Fix internal compiler error when parsing ``var`` declaration without identifier.
 * Parser: Fix parsing of getters for function type variables.
 * Standard JSON: Support ``constantinople`` as ``evmVersion`` properly.
 * Static Analyzer: Fix non-deterministic order of unused variable warnings.
 * Static Analyzer: Invalid arithmetic with constant expressions causes errors.
 * Type Checker: Fix detection of recursive structs.
 * Type Checker: Fix asymmetry bug when comparing with literal numbers.
 * Type System: Improve error message when attempting to shift by a fractional amount.
 * Type System: Make external library functions accessible.
 * Type System: Prevent encoding of weird types.
 * Type System: Restrict rational numbers to 4096 bits.

### 0.4.21 (2018-03-07)

Features:
 * Code Generator: Assert that ``k != 0`` for ``mulmod(a, b, k)`` and ``addmod(a, b, k)`` as experimental 0.5.0 feature.
 * Code Generator: Do not retain any gas in calls (except if EVM version is set to homestead).
 * Code Generator: Use ``STATICCALL`` opcode for calling ``view`` and ``pure`` functions as experimenal 0.5.0 feature.
 * General: C99/C++-style scoping rules (instead of JavaScript function scoping) take effect as experimental v0.5.0 feature.
 * General: Improved messaging when error spans multiple lines of a sourcefile
 * General: Support and recommend using ``emit EventName();`` to call events explicitly.
 * Inline Assembly: Enforce strict mode as experimental 0.5.0 feature.
 * Interface: Provide ability to select target EVM version (homestead or byzantium, with byzantium being the default).
 * Standard JSON: Reject badly formatted invalid JSON inputs.
 * Type Checker: Disallow uninitialized storage pointers as experimental 0.5.0 feature.
 * Syntax Analyser: Do not warn about experimental features if they do not concern code generation.
 * Syntax Analyser: Do not warn about ``pragma experimental "v0.5.0"`` and do not set the experimental flag in the bytecode for this.
 * Syntax Checker: Mark ``throw`` as an error as experimental 0.5.0 feature.
 * Syntax Checker: Issue error if no visibility is specified on contract functions as experimental 0.5.0 feature.
 * Syntax Checker: Issue warning when using overloads of ``address`` on contract instances.
 * Type Checker: disallow combining hex numbers and unit denominations as experimental 0.5.0 feature.

Bugfixes:
 * Assembly: Raise error on oversized number literals in assembly.
 * JSON-AST: Add "documentation" property to function, event and modifier definition.
 * Resolver: Properly determine shadowing for imports with aliases.
 * Standalone Assembly: Do not ignore input after closing brace of top level block.
 * Standard JSON: Catch errors properly when invalid "sources" are passed.
 * Standard JSON: Ensure that library addresses supplied are of correct length and hex prefixed.
 * Type Checker: Properly detect which array and struct types are unsupported by the old ABI encoder.
 * Type Checker: Properly warn when using ``_offset`` and ``_slot`` for constants in inline assembly.
 * Commandline interface: throw error if option is unknown

### 0.4.20 (2018-02-14)

Features:
 * Code Generator: Prevent non-view functions in libraries from being called
   directly (as opposed to via delegatecall).
 * Commandline interface: Support strict mode of assembly (disallowing jumps,
   instructional opcodes, etc) with the ``--strict-assembly`` switch.
 * Inline Assembly: Issue warning for using jump labels (already existed for jump instructions).
 * Inline Assembly: Support some restricted tokens (return, byte, address) as identifiers in Iulia mode.
 * Optimiser: Replace ``x % 2**i`` by ``x & (2**i-1)``.
 * Resolver: Continue resolving references after the first error.
 * Resolver: Suggest alternative identifiers if a given identifier is not found.
 * SMT Checker: Take if-else branch conditions into account in the SMT encoding of the program
   variables.
 * Syntax Checker: Deprecate the ``var`` keyword (and mark it an error as experimental 0.5.0 feature).
 * Type Checker: Allow `this.f.selector` to be a pure expression.
 * Type Checker: Issue warning for using ``public`` visibility for interface functions.
 * Type Checker: Limit the number of warnings raised for creating abstract contracts.

Bugfixes:
 * Error Output: Truncate huge number literals in the middle to avoid output blow-up.
 * Parser: Disallow event declarations with no parameter list.
 * Standard JSON: Populate the ``sourceLocation`` field in the error list.
 * Standard JSON: Properly support contract and library file names containing a colon (such as URLs).
 * Type Checker: Suggest the experimental ABI encoder if using ``struct``s as function parameters
   (instead of an internal compiler error).
 * Type Checker: Improve error message for wrong struct initialization.

### 0.4.19 (2017-11-30)

Features:
 * Code Generator: New ABI decoder which supports structs and arbitrarily nested
   arrays and checks input size (activate using ``pragma experimental ABIEncoderV2;``).
 * General: Allow constant variables to be used as array length.
 * Inline Assembly: ``if`` statement.
 * Standard JSON: Support the ``outputSelection`` field for selective compilation of target artifacts.
 * Syntax Checker: Turn the usage of ``callcode`` into an error as experimental 0.5.0 feature.
 * Type Checker: Improve address checksum warning.
 * Type Checker: More detailed errors for invalid array lengths (such as division by zero).

Bugfixes:

### 0.4.18 (2017-10-18)

Features:
 * Code Generator: Always use all available gas for calls as experimental 0.5.0 feature
   (previously, some amount was retained in order to work in pre-Tangerine-Whistle
   EVM versions)
 * Parser: Better error message for unexpected trailing comma in parameter lists.
 * Standard JSON: Support the ``outputSelection`` field for selective compilation of supplied sources.
 * Syntax Checker: Unary ``+`` is now a syntax error as experimental 0.5.0 feature.
 * Type Checker: Disallow non-pure constant state variables as experimental 0.5.0 feature.
 * Type Checker: Do not add members of ``address`` to contracts as experimental 0.5.0 feature.
 * Type Checker: Force interface functions to be external as experimental 0.5.0 feature.
 * Type Checker: Require ``storage`` or ``memory`` keyword for local variables as experimental 0.5.0 feature.
 * Compiler Interface: Better formatted error message for long source snippets

Bugfixes:
 * Code Generator: Allocate one byte per memory byte array element instead of 32.
 * Code Generator: Do not accept data with less than four bytes (truncated function
   signature) for regular function calls - fallback function is invoked instead.
 * Optimizer: Remove unused stack computation results.
 * Parser: Fix source location of VariableDeclarationStatement.
 * Type Checker: Allow ``gas`` in view functions.
 * Type Checker: Do not mark event parameters as shadowing state variables.
 * Type Checker: Prevent duplicate event declarations.
 * Type Checker: Properly check array length and don't rely on an assertion in code generation.
 * Type Checker: Properly support overwriting members inherited from ``address`` in a contract
   (such as ``balance``, ``transfer``, etc.)
 * Type Checker: Validate each number literal in tuple expressions even if they are not assigned from.

### 0.4.17 (2017-09-21)

Features:
 * Assembly Parser: Support multiple assignment (``x, y := f()``).
 * Code Generator: Keep a single copy of encoding functions when using the experimental "ABIEncoderV2".
 * Code Generator: Partial support for passing ``structs`` as arguments and return parameters (requires ``pragma experimental ABIEncoderV2;`` for now).
 * General: Support ``pragma experimental "v0.5.0";`` to activate upcoming breaking changes.
 * General: Added ``.selector`` member on external function types to retrieve their signature.
 * Optimizer: Add new optimization step to remove unused ``JUMPDEST``s.
 * Static Analyzer: Warn when using deprecated builtins ``sha3`` and ``suicide``
   (replaced by ``keccak256`` and ``selfdestruct``, introduced in 0.4.2 and 0.2.0, respectively).
 * Syntax Checker: Warn if no visibility is specified on contract functions.
 * Type Checker: Display helpful warning for unused function arguments/return parameters.
 * Type Checker: Do not show the same error multiple times for events.
 * Type Checker: Greatly reduce the number of duplicate errors shown for duplicate constructors and functions.
 * Type Checker: Warn on using literals as tight packing parameters in ``keccak256``, ``sha3``, ``sha256`` and ``ripemd160``.
 * Type Checker: Enforce ``view`` and ``pure``.
 * Type Checker: Enforce ``view`` / ``constant`` with error as experimental 0.5.0 feature.
 * Type Checker: Enforce fallback functions to be ``external`` as experimental 0.5.0 feature.

Bugfixes:
 * ABI JSON: Include all overloaded events.
 * Parser: Crash fix related to parseTypeName.
 * Type Checker: Allow constant byte arrays.

### 0.4.16 (2017-08-24)

Features:
 * ABI JSON: Include new field ``stateMutability`` with values ``pure``, ``view``,
   ``nonpayable`` and ``payable``.
 * Analyzer: Experimental partial support for Z3 SMT checker ("SMTChecker").
 * Build System: Shared libraries (``libdevcore``, ``libevmasm``, ``libsolidity``
   and ``liblll``) are no longer produced during the build process.
 * Code generator: Experimental new implementation of ABI encoder that can
   encode arbitrarily nested arrays ("ABIEncoderV2")
 * Metadata: Store experimental flag in metadata CBOR.
 * Parser: Display previous visibility specifier in error if multiple are found.
 * Parser: Introduce ``pure`` and ``view`` keyword for functions,
   ``constant`` remains an alias for ``view`` and pureness is not enforced yet,
   so use with care.
 * Static Analyzer: Warn about large storage structures.
 * Syntax Checker: Support ``pragma experimental <feature>;`` to turn on
   experimental features.
 * Type Checker: More detailed error message for invalid overrides.
 * Type Checker: Warn about shifting a literal.

Bugfixes:
 * Assembly Parser: Be more strict about number literals.
 * Assembly Parser: Limit maximum recursion depth.
 * Parser: Enforce commas between array and tuple elements.
 * Parser: Limit maximum recursion depth.
 * Type Checker: Crash fix related to ``using``.
 * Type Checker: Disallow constructors in libraries.
 * Type Checker: Reject the creation of interface contracts using the ``new`` statement.

### 0.4.15 (2017-08-08)

Features:
 * Type Checker: Show unimplemented function if trying to instantiate an abstract class.

Bugfixes:
 * Code Generator: ``.delegatecall()`` should always return execution outcome.
 * Code Generator: Provide "new account gas" for low-level ``callcode`` and ``delegatecall``.
 * Type Checker: Constructors must be implemented if declared.
 * Type Checker: Disallow the ``.gas()`` modifier on ``ecrecover``, ``sha256`` and ``ripemd160``.
 * Type Checker: Do not mark overloaded functions as shadowing other functions.
 * Type Checker: Internal library functions must be implemented if declared.

### 0.4.14 (2017-07-31)

Features:
 * C API (``jsonCompiler``): Export the ``license`` method.
 * Code Generator: Optimise the fallback function, by removing a useless jump.
 * Inline Assembly: Show useful error message if trying to access calldata variables.
 * Inline Assembly: Support variable declaration without initial value (defaults to 0).
 * Metadata: Only include files which were used to compile the given contract.
 * Type Checker: Disallow value transfers to contracts without a payable fallback function.
 * Type Checker: Include types in explicit conversion error message.
 * Type Checker: Raise proper error for arrays too large for ABI encoding.
 * Type checker: Warn if using ``this`` in a constructor.
 * Type checker: Warn when existing symbols, including builtins, are overwritten.

Bugfixes:
 * Code Generator: Properly clear return memory area for ecrecover.
 * Type Checker: Fix crash for some assignment to non-lvalue.
 * Type Checker: Fix invalid "specify storage keyword" warning for reference members of structs.
 * Type Checker: Mark modifiers as internal.
 * Type Checker: Re-allow multiple mentions of the same modifier per function.


### 0.4.13 (2017-07-06)

Features:
 * Syntax Checker: Deprecated "throw" in favour of require(), assert() and revert().
 * Type Checker: Warn if a local storage reference variable does not explicitly use the keyword ``storage``.

Bugfixes:
 * Code Generator: Correctly unregister modifier variables.
 * Compiler Interface: Only output AST if analysis was successful.
 * Error Output: Do not omit the error type.

### 0.4.12 (2017-07-03)

Features:
 * Assembly: Add ``CREATE2`` (EIP86), ``STATICCALL`` (EIP214), ``RETURNDATASIZE`` and ``RETURNDATACOPY`` (EIP211) instructions.
 * Assembly: Display auxiliary data in the assembly output.
 * Assembly: Renamed ``SHA3`` to ``KECCAK256``.
 * AST: export all attributes to JSON format.
 * C API (``jsonCompiler``): Use the Standard JSON I/O internally.
 * Code Generator: Added the Whiskers template system.
 * Inline Assembly: ``for`` and ``switch`` statements.
 * Inline Assembly: Function definitions and function calls.
 * Inline Assembly: Introduce ``keccak256`` as an opcode. ``sha3`` is still a valid alias.
 * Inline Assembly: Present proper error message when not supplying enough arguments to a functional
   instruction.
 * Inline Assembly: Warn when instructions shadow Solidity variables.
 * Inline Assembly: Warn when using ``jump``s.
 * Remove obsolete Why3 output.
 * Type Checker: Enforce strict UTF-8 validation.
 * Type Checker: Warn about copies in storage that might overwrite unexpectedly.
 * Type Checker: Warn about type inference from literal numbers.
 * Static Analyzer: Warn about deprecation of ``callcode``.

Bugfixes:
 * Assembly: mark ``MLOAD`` to have side effects in the optimiser.
 * Code Generator: Fix ABI encoding of empty literal string.
 * Code Generator: Fix negative stack size checks.
 * Code generator: Use ``REVERT`` instead of ``INVALID`` for generated input validation routines.
 * Inline Assembly: Enforce function arguments when parsing functional instructions.
 * Optimizer: Disallow optimizations involving ``MLOAD`` because it changes ``MSIZE``.
 * Static Analyzer: Unused variable warnings no longer issued for variables used inside inline assembly.
 * Type Checker: Fix address literals not being treated as compile-time constants.
 * Type Checker: Fixed crash concerning non-callable types.
 * Type Checker: Fixed segfault with constant function parameters
 * Type Checker: Disallow comparisons between mapping and non-internal function types.
 * Type Checker: Disallow invoking the same modifier multiple times.
 * Type Checker: Do not treat strings that look like addresses as addresses.
 * Type Checker: Support valid, but incorrectly rejected UTF-8 sequences.

### 0.4.11 (2017-05-03)

Features:
 * Implement the Standard JSON Input / Output API
 * Support ``interface`` contracts.
 * C API (``jsonCompiler``): Add the ``compileStandard()`` method to process a Standard JSON I/O.
 * Commandline interface: Add the ``--standard-json`` parameter to process a Standard JSON I/O.
 * Commandline interface: Support ``--allow-paths`` to define trusted import paths. Note: the
   path(s) of the supplied source file(s) is always trusted.
 * Inline Assembly: Storage variable access using ``_slot`` and ``_offset`` suffixes.
 * Inline Assembly: Disallow blocks with unbalanced stack.
 * Static analyzer: Warn about statements without effects.
 * Static analyzer: Warn about unused local variables, parameters, and return parameters.
 * Syntax checker: issue deprecation warning for unary '+'

Bugfixes:
 * Assembly output: Implement missing AssemblyItem types.
 * Compiler interface: Fix a bug where source indexes could be inconsistent between Solidity compiled
   with different compilers (clang vs. gcc) or compiler settings. The bug was visible in AST
   and source mappings.
 * Gas Estimator: Reflect the most recent fee schedule.
 * Type system: Contract inheriting from base with unimplemented constructor should be abstract.
 * Optimizer: Number representation bug in the constant optimizer fixed.

### 0.4.10 (2017-03-15)

Features:
 * Add ``assert(condition)``, which throws if condition is false (meant for internal errors).
 * Add ``require(condition)``, which throws if condition is false (meant for invalid input).
 * Commandline interface: Do not overwrite files unless forced.
 * Introduce ``.transfer(value)`` for sending Ether.
 * Code generator: Support ``revert()`` to abort with rolling back, but not consuming all gas.
 * Inline assembly: Support ``revert`` (EIP140) as an opcode.
 * Parser: Support scientific notation in numbers (e.g. ``2e8`` and ``200e-2``).
 * Type system: Support explicit conversion of external function to address.
 * Type system: Warn if base of exponentiation is literal (result type might be unexpected).
 * Type system: Warn if constant state variables are not compile-time constants.

Bugfixes:
 * Commandline interface: Always escape filenames (replace ``/``, ``:`` and ``.`` with ``_``).
 * Commandline interface: Do not try creating paths ``.`` and ``..``.
 * Commandline interface: Allow long library names.
 * Parser: Disallow octal literals.
 * Type system: Fix a crash caused by continuing on fatal errors in the code.
 * Type system: Disallow compound assignment for tuples.
 * Type system: Detect cyclic dependencies between constants.
 * Type system: Disallow arrays with negative length.
 * Type system: Fix a crash related to invalid binary operators.
 * Type system: Disallow ``var`` declaration with empty tuple type.
 * Type system: Correctly convert function argument types to pointers for member functions.
 * Type system: Move privateness of constructor into AST itself.
 * Inline assembly: Charge one stack slot for non-value types during analysis.
 * Assembly output: Print source location before the operation it refers to instead of after.
 * Optimizer: Stop trying to optimize tricky constants after a while.

### 0.4.9 (2017-01-31)

Features:
 * Compiler interface: Contracts and libraries can be referenced with a ``file:`` prefix to make them unique.
 * Compiler interface: Report source location for "stack too deep" errors.
 * AST: Use deterministic node identifiers.
 * Inline assembly: introduce ``invalid`` (EIP141) as an opcode.
 * Type system: Introduce type identifier strings.
 * Type checker: Warn about invalid checksum for addresses and deduce type from valid ones.
 * Metadata: Do not include platform in the version number.
 * Metadata: Add option to store sources as literal content.
 * Code generator: Extract array utils into low-level functions.
 * Code generator: Internal errors (array out of bounds, etc.) now cause a reversion by using an invalid
   instruction (0xfe - EIP141) instead of an invalid jump. Invalid jump is still kept for explicit throws.

Bugfixes:
 * Code generator: Allow recursive structs.
 * Inline assembly: Disallow variables named like opcodes.
 * Type checker: Allow multiple events of the same name (but with different arities or argument types)
 * Natspec parser: Fix error with ``@param`` parsing and whitespace.

### 0.4.8 (2017-01-13)

Features:
 * Optimiser: Performance improvements.
 * Output: Print assembly in new standardized Solidity assembly format.

Bugfixes:
 * Remappings: Prefer longer context over longer prefix.
 * Type checker, code generator: enable access to events of base contracts' names.
 * Imports: ``import ".dir/a"`` is not a relative path.  Relative paths begin with directory ``.`` or ``..``.
 * Type checker, disallow inheritances of different kinds (e.g. a function and a modifier) of members of the same name

### 0.4.7 (2016-12-15)

Features:
 * Bitshift operators.
 * Type checker: Warn when ``msg.value`` is used in non-payable function.
 * Code generator: Inject the Swarm hash of a metadata file into the bytecode.
 * Code generator: Replace expensive memcpy precompile by simple assembly loop.
 * Optimizer: Some dead code elimination.

Bugfixes:
 * Code generator: throw if calling the identity precompile failed during memory (array) copying.
 * Type checker: string literals that are not valid UTF-8 cannot be converted to string type
 * Code generator: any non-zero value given as a boolean argument is now converted into 1.
 * AST Json Converter: replace ``VariableDefinitionStatement`` nodes with ``VariableDeclarationStatement``
 * AST Json Converter: fix the camel case in ``ElementaryTypeNameExpression``
 * AST Json Converter: replace ``public`` field with ``visibility`` in the function definition nodes

### 0.4.6 (2016-11-22)

Bugfixes:
 * Optimizer: Knowledge about state was not correctly cleared for JUMPDESTs (introduced in 0.4.5)

### 0.4.5 (2016-11-21)

Features:
 * Function types
 * Do-while loops: support for a ``do <block> while (<expr>);`` control structure
 * Inline assembly: support ``invalidJumpLabel`` as a jump label.
 * Type checker: now more eagerly searches for a common type of an inline array with mixed types
 * Code generator: generates a runtime error when an out-of-range value is converted into an enum type.

Bugfixes:

 * Inline assembly: calculate stack height warning correctly even when local variables are used.
 * Code generator: check for value transfer in non-payable constructors.
 * Parser: disallow empty enum definitions.
 * Type checker: disallow conversion between different enum types.
 * Interface JSON: do not include trailing new line.

### 0.4.4 (2016-10-31)

Bugfixes:
 * Type checker: forbid signed exponential that led to an incorrect use of EXP opcode.
 * Code generator: properly clean higher order bytes before storing in storage.

### 0.4.3 (2016-10-25)

Features:

 * Inline assembly: support both ``suicide`` and ``selfdestruct`` opcodes
   (note: ``suicide`` is deprecated).
 * Inline assembly: issue warning if stack is not balanced after block.
 * Include ``keccak256()`` as an alias to ``sha3()``.
 * Support shifting constant numbers.

Bugfixes:
 * Commandline interface: Disallow unknown options in ``solc``.
 * Name resolver: Allow inheritance of ``enum`` definitions.
 * Type checker: Proper type checking for bound functions.
 * Type checker: fixed crash related to invalid fixed point constants
 * Type checker: fixed crash related to invalid literal numbers.
 * Type checker: ``super.x`` does not look up ``x`` in the current contract.
 * Code generator: expect zero stack increase after ``super`` as an expression.
 * Code generator: fix an internal compiler error for ``L.Foo`` for ``enum Foo`` defined in library ``L``.
 * Code generator: allow inheritance of ``enum`` definitions.
 * Inline assembly: support the ``address`` opcode.
 * Inline assembly: fix parsing of assignment after a label.
 * Inline assembly: external variables of unsupported type (such as ``this``, ``super``, etc.)
   are properly detected as unusable.
 * Inline assembly: support variables within modifiers.
 * Optimizer: fix related to stale knowledge about SHA3 operations

### 0.4.2 (2016-09-17)

Bugfixes:

 * Code Generator: Fix library functions being called from payable functions.
 * Type Checker: Fixed a crash about invalid array types.
 * Code Generator: Fixed a call gas bug that became visible after
   version 0.4.0 for calls where the output is larger than the input.

### 0.4.1 (2016-09-09)

 * Build System: Fixes to allow library compilation.

### 0.4.0 (2016-09-08)

This release deliberately breaks backwards compatibility mostly to
enforce some safety features. The most important change is that you have
to explicitly specify if functions can receive ether via the ``payable``
modifier. Furthermore, more situations cause exceptions to be thrown.

Minimal changes to be made for upgrade:
 - Add ``payable`` to all functions that want to receive Ether
   (including the constructor and the fallback function).
 - Change ``_`` to ``_;`` in modifiers.
 - Add version pragma to each file: ``pragma solidity ^0.4.0;``

Breaking Changes:

 * Source files have to specify the compiler version they are
   compatible with using e.g. ``pragma solidity ^0.4.0;`` or
   ``pragma solidity >=0.4.0 <0.4.8;``
 * Functions that want to receive Ether have to specify the
   new ``payable`` modifier (otherwise they throw).
 * Contracts that want to receive Ether with a plain "send"
   have to implement a fallback function with the ``payable``
   modifier. Contracts now throw if no payable fallback
   function is defined and no function matches the signature.
 * Failing contract creation through "new" throws.
 * Division / modulus by zero throws.
 * Function call throws if target contract does not have code
 * Modifiers are required to contain ``_`` (use ``if (false) _`` as a workaround if needed).
 * Modifiers: return does not skip part in modifier after ``_``.
 * Placeholder statement `_` in modifier now requires explicit `;`.
 * ``ecrecover`` now returns zero if the input is malformed (it previously returned garbage).
 * The ``constant`` keyword cannot be used for constructors or the fallback function.
 * Removed ``--interface`` (Solidity interface) output option
 * JSON AST: General cleanup, renamed many nodes to match their C++ names.
 * JSON output: ``srcmap-runtime`` renamed to ``srcmapRuntime``.
 * Moved (and reworked) standard library contracts from inside the compiler to github.com/ethereum/solidity/std
   (``import "std";`` or ``import owned;`` do not work anymore).
 * Confusing and undocumented keyword ``after`` was removed.
 * New reserved words: ``abstract``, ``hex``, ``interface``, ``payable``, ``pure``, ``static``, ``view``.

Features:

 * Hexadecimal string literals: ``hex"ab1248fe"``
 * Internal: Inline assembly usable by the code generator.
 * Commandline interface: Using ``-`` as filename allows reading from stdin.
 * Interface JSON: Fallback function is now part of the ABI.
 * Interface: Version string now *semver* compatible.
 * Code generator: Do not provide "new account gas" if we know the called account exists.

Bugfixes:

 * JSON AST: Nodes were added at wrong parent
 * Why3 translator: Crash fix for exponentiation
 * Commandline Interface: linking libraries with underscores in their name.
 * Type Checker: Fallback function cannot return data anymore.
 * Code Generator: Fix crash when ``sha3()`` was used on unsupported types.
 * Code Generator: Manually set gas stipend for ``.send(0)``.

Lots of changes to the documentation mainly by voluntary external contributors.

### 0.3.6 (2016-08-10)

Features:

 * Formal verification: Take external effects on a contract into account.
 * Type Checker: Warning about unused return value of low-level calls and send.
 * Output: Source location and node id as part of AST output
 * Output: Source location mappings for bytecode
 * Output: Formal verification as part of json compiler output.

Bugfixes:

 * Commandline Interface: Do not crash if input is taken from stdin.
 * Scanner: Correctly support unicode escape codes in strings.
 * JSON output: Fix error about relative / absolute source file names.
 * JSON output: Fix error about invalid utf8 strings.
 * Code Generator: Dynamic allocation of empty array caused infinite loop.
 * Code Generator: Correctly calculate gas requirements for memcpy precompile.
 * Optimizer: Clear known state if two code paths are joined.

### 0.3.5 (2016-06-10)

Features:

 * Context-dependent path remappings (different modules can use the same library in different versions)

Bugfixes:

 * Type Checking: Dynamic return types were removed when fetching data from external calls, now they are replaced by an "unusable" type.
 * Type Checking: Overrides by constructors were considered making a function non-abstract.

### 0.3.4 (2016-05-31)

No change outside documentation.

### 0.3.3 (2016-05-27)

 * Allow internal library functions to be called (by "inlining")
 * Fractional/rational constants (only usable with fixed point types, which are still in progress)
 * Inline assembly has access to internal functions (as jump labels)
 * Running `solc` without arguments on a terminal will print help.
 * Bugfix: Remove some non-determinism in code generation.
 * Bugfix: Corrected usage of not / bnot / iszero in inline assembly
 * Bugfix: Correctly clean bytesNN types before comparison

### 0.3.2 (2016-04-18)

 * Bugfix: Inline assembly parser: `byte` opcode was unusable
 * Bugfix: Error reporting: tokens for variably-sized types were not converted to string properly
 * Bugfix: Dynamic arrays of structs were not deleted correctly.
 * Bugfix: Static arrays in constructor parameter list were not decoded correctly.

### 0.3.1 (2016-03-31)

 * Inline assembly
 * Bugfix: Code generation: array access with narrow types did not clean higher order bits
 * Bugfix: Error reporting: error reporting with unknown source location caused a crash

### 0.3.0 (2016-03-11)

BREAKING CHANGES:

 * Added new keywords `assembly`, `foreign`, `fixed`, `ufixed`, `fixedNxM`, `ufixedNxM` (for various values of M and N), `timestamp`
 * Number constant division does not round to integer, but to a fixed point type (e.g. `1 / 2 != 1`, but `1 / 2 == 0.5`).
 * Library calls now default to use DELEGATECALL (e.g. called library functions see the same value as the calling function for `msg.value` and `msg.sender`).
 * `<address>.delegatecall` as a low-level calling interface

Bugfixes:
 * Fixed a bug in the optimizer that resulted in comparisons being wrong.


### 0.2.2 (2016-02-17)

 * Index access for types `bytes1`, ..., `bytes32` (only read access for now).
 * Bugfix: Type checker crash for wrong number of base constructor parameters.

### 0.2.1 (2016-01-30)

 * Inline arrays, i.e. `var y = [1,x,f()];` if there is a common type for `1`, `x` and `f()`. Note that the result is always a fixed-length memory array and conversion to dynamic-length memory arrays is not yet possible.
 * Import similar to ECMAScript6 import (`import "abc.sol" as d` and `import {x, y} from "abc.sol"`).
 * Commandline compiler solc automatically resolves missing imports and allows for "include directories".
 * Conditional: `x ? y : z`
 * Bugfix: Fixed several bugs where the optimizer generated invalid code.
 * Bugfix: Enums and structs were not accessible to other contracts.
 * Bugfix: Fixed segfault connected to function paramater types, appeared during gas estimation.
 * Bugfix: Type checker crash for wrong number of base constructor parameters.
 * Bugfix: Allow function overloads with different array types.
 * Bugfix: Allow assignments of type `(x) = 7`.
 * Bugfix: Type `uint176` was not available.
 * Bugfix: Fixed crash during type checking concerning constructor calls.
 * Bugfix: Fixed crash during code generation concerning invalid accessors for struct types.
 * Bugfix: Fixed crash during code generating concerning computing a hash of a struct type.

### 0.2.0 (2015-12-02)

 * **Breaking Change**: `new ContractName.value(10)()` has to be written as `(new ContractName).value(10)()`
 * Added `selfdestruct` as an alias for `suicide`.
 * Allocation of memory arrays using `new`.
 * Binding library functions to types via `using x for y`
 * `addmod` and `mulmod` (modular addition and modular multiplication with arbitrary intermediate precision)
 * Bugfix: Constructor arguments of fixed array type were not read correctly.
 * Bugfix: Memory allocation of structs containing arrays or strings.
 * Bugfix: Data location for explicit memory parameters in libraries was set to storage.

### 0.1.7 (2015-11-17)

 * Improved error messages for unexpected tokens.
 * Proof-of-concept transcompilation to why3 for formal verification of contracts.
 * Bugfix: Arrays (also strings) as indexed parameters of events.
 * Bugfix: Writing to elements of `bytes` or `string` overwrite others.
 * Bugfix: "Successor block not found" on Windows.
 * Bugfix: Using string literals in tuples.
 * Bugfix: Cope with invalid commit hash in version for libraries.
 * Bugfix: Some test framework fixes on windows.

### 0.1.6 (2015-10-16)

 * `.push()` for dynamic storage arrays.
 * Tuple expressions (`(1,2,3)` or `return (1,2,3);`)
 * Declaration and assignment of multiple variables (`var (x,y,) = (1,2,3,4,5);` or `var (x,y) = f();`)
 * Destructuring assignment (`(x,y,) = (1,2,3)`)
 * Bugfix: Internal error about usage of library function with invalid types.
 * Bugfix: Correctly parse `Library.structType a` at statement level.
 * Bugfix: Correctly report source locations of parenthesized expressions (as part of "tuple" story).

### 0.1.5 (2015-10-07)

 * Breaking change in storage encoding: Encode short byte arrays and strings together with their length in storage.
 * Report warnings
 * Allow storage reference types for public library functions.
 * Access to types declared in other contracts and libraries via `.`.
 * Version stamp at beginning of runtime bytecode of libraries.
 * Bugfix: Problem with initialized string state variables and dynamic data in constructor.
 * Bugfix: Resolve dependencies concerning `new` automatically.
 * Bugfix: Allow four indexed arguments for anonymous events.
 * Bugfix: Detect too large integer constants in functions that accept arbitrary parameters.

### 0.1.4 (2015-09-30)

 * Bugfix: Returning fixed-size arrays.
 * Bugfix: combined-json output of solc.
 * Bugfix: Accessing fixed-size array return values.
 * Bugfix: Disallow assignment from literal strings to storage pointers.
 * Refactoring: Move type checking into its own module.

### 0.1.3 (2015-09-25)

 * `throw` statement.
 * Libraries that contain functions which are called via CALLCODE.
 * Linker stage for compiler to insert other contract's addresses (used for libraries).
 * Compiler option to output runtime part of contracts.
 * Compile-time out of bounds check for access to fixed-size arrays by integer constants.
 * Version string includes libevmasm/libethereum's version (contains the optimizer).
 * Bugfix: Accessors for constant public state variables.
 * Bugfix: Propagate exceptions in clone contracts.
 * Bugfix: Empty single-line comments are now treated properly.
 * Bugfix: Properly check the number of indexed arguments for events.
 * Bugfix: Strings in struct constructors.

### 0.1.2 (2015-08-20)

 * Improved commandline interface.
 * Explicit conversion between `bytes` and `string`.
 * Bugfix: Value transfer used in clone contracts.
 * Bugfix: Problem with strings as mapping keys.
 * Bugfix: Prevent usage of some operators.

### 0.1.1 (2015-08-04)

 * Strings can be used as mapping keys.
 * Clone contracts.
 * Mapping members are skipped for structs in memory.
 * Use only a single stack slot for storage references.
 * Improved error message for wrong argument count. (#2456)
 * Bugfix: Fix comparison between `bytesXX` types. (#2087)
 * Bugfix: Do not allow floats for integer literals. (#2078)
 * Bugfix: Some problem with many local variables. (#2478)
 * Bugfix: Correctly initialise `string` and `bytes` state variables.
 * Bugfix: Correctly compute gas requirements for callcode.

### 0.1.0 (2015-07-10)<|MERGE_RESOLUTION|>--- conflicted
+++ resolved
@@ -1,15 +1,11 @@
 ### 0.5.0 (unreleased)
-<<<<<<< HEAD
-=======
-
-Features:
-
-
-Bugfixes:
-
-
-### 0.4.24 (unreleased)
->>>>>>> db5ea8ec
+
+Features:
+
+
+Bugfixes:
+
+
 
 Features:
 

/*
	This file is part of solidity.

	solidity is free software: you can redistribute it and/or modify
	it under the terms of the GNU General Public License as published by
	the Free Software Foundation, either version 3 of the License, or
	(at your option) any later version.

	solidity is distributed in the hope that it will be useful,
	but WITHOUT ANY WARRANTY; without even the implied warranty of
	MERCHANTABILITY or FITNESS FOR A PARTICULAR PURPOSE.  See the
	GNU General Public License for more details.

	You should have received a copy of the GNU General Public License
	along with solidity.  If not, see <http://www.gnu.org/licenses/>.
*/
// SPDX-License-Identifier: GPL-3.0
/**
 * @author Christian <c@ethdev.com>
 * @date 2015
 * Component that resolves type names to types and annotates the AST accordingly.
 */

#include <libsolidity/analysis/ReferencesResolver.h>
#include <libsolidity/analysis/NameAndTypeResolver.h>
#include <libsolidity/ast/AST.h>

#include <libyul/AsmAnalysis.h>
#include <libyul/AsmAnalysisInfo.h>
#include <libyul/AsmData.h>
#include <libyul/backends/evm/EVMDialect.h>

#include <liblangutil/ErrorReporter.h>
#include <liblangutil/Exceptions.h>

#include <libsolutil/StringUtils.h>
#include <libsolutil/CommonData.h>

#include <boost/algorithm/string.hpp>
#include <boost/algorithm/string/split.hpp>

using namespace std;
using namespace solidity;
using namespace solidity::langutil;
using namespace solidity::frontend;


bool ReferencesResolver::resolve(ASTNode const& _root)
{
	auto errorWatcher = m_errorReporter.errorWatcher();
	_root.accept(*this);
	return errorWatcher.ok();
}

bool ReferencesResolver::visit(Block const& _block)
{
	if (!m_resolveInsideCode)
		return false;
	m_resolver.setScope(&_block);
	return true;
}

void ReferencesResolver::endVisit(Block const& _block)
{
	if (!m_resolveInsideCode)
		return;

	m_resolver.setScope(_block.scope());
}

bool ReferencesResolver::visit(TryCatchClause const& _tryCatchClause)
{
	if (!m_resolveInsideCode)
		return false;
	m_resolver.setScope(&_tryCatchClause);
	return true;
}

void ReferencesResolver::endVisit(TryCatchClause const& _tryCatchClause)
{
	if (!m_resolveInsideCode)
		return;

	m_resolver.setScope(_tryCatchClause.scope());
}

bool ReferencesResolver::visit(ForStatement const& _for)
{
	if (!m_resolveInsideCode)
		return false;
	m_resolver.setScope(&_for);
	return true;
}

void ReferencesResolver::endVisit(ForStatement const& _for)
{
	if (!m_resolveInsideCode)
		return;
	m_resolver.setScope(_for.scope());
}

void ReferencesResolver::endVisit(VariableDeclarationStatement const& _varDeclStatement)
{
	if (!m_resolveInsideCode)
		return;
	for (auto const& var: _varDeclStatement.declarations())
		if (var)
			m_resolver.activateVariable(var->name());
}

bool ReferencesResolver::visit(VariableDeclaration const& _varDecl)
{
	if (_varDecl.documentation())
		resolveInheritDoc(*_varDecl.documentation(), _varDecl.annotation());

	return true;
}

bool ReferencesResolver::visit(Identifier const& _identifier)
{
	auto declarations = m_resolver.nameFromCurrentScope(_identifier.name());
	if (declarations.empty())
	{
		string suggestions = m_resolver.similarNameSuggestions(_identifier.name());
		string errorMessage = "Undeclared identifier.";
		if (!suggestions.empty())
		{
			if ("\"" + _identifier.name() + "\"" == suggestions)
				errorMessage += " " + std::move(suggestions) + " is not (or not yet) visible at this point.";
			else
				errorMessage += " Did you mean " + std::move(suggestions) + "?";
		}
		m_errorReporter.declarationError(7576_error, _identifier.location(), errorMessage);
	}
	else if (declarations.size() == 1)
		_identifier.annotation().referencedDeclaration = declarations.front();
	else
		_identifier.annotation().candidateDeclarations = declarations;
	return false;
}

bool ReferencesResolver::visit(FunctionDefinition const& _functionDefinition)
{
	m_returnParameters.push_back(_functionDefinition.returnParameterList().get());

	if (_functionDefinition.documentation())
		resolveInheritDoc(*_functionDefinition.documentation(), _functionDefinition.annotation());

	return true;
}

void ReferencesResolver::endVisit(FunctionDefinition const&)
{
	solAssert(!m_returnParameters.empty(), "");
	m_returnParameters.pop_back();
}

bool ReferencesResolver::visit(ModifierDefinition const& _modifierDefinition)
{
	m_returnParameters.push_back(nullptr);

	if (_modifierDefinition.documentation())
		resolveInheritDoc(*_modifierDefinition.documentation(), _modifierDefinition.annotation());

	return true;
}

void ReferencesResolver::endVisit(ModifierDefinition const&)
{
	solAssert(!m_returnParameters.empty(), "");
	m_returnParameters.pop_back();
}

void ReferencesResolver::endVisit(UserDefinedTypeName const& _typeName)
{
	Declaration const* declaration = m_resolver.pathFromCurrentScope(_typeName.namePath());
	if (!declaration)
	{
		m_errorReporter.fatalDeclarationError(7920_error, _typeName.location(), "Identifier not found or not unique.");
		return;
	}

	_typeName.annotation().referencedDeclaration = declaration;
}

bool ReferencesResolver::visit(InlineAssembly const& _inlineAssembly)
{
	m_resolver.warnVariablesNamedLikeInstructions();

	m_yulAnnotation = &_inlineAssembly.annotation();
	(*this)(_inlineAssembly.operations());
	m_yulAnnotation = nullptr;

	return false;
}

bool ReferencesResolver::visit(Return const& _return)
{
	solAssert(!m_returnParameters.empty(), "");
	_return.annotation().functionReturnParameters = m_returnParameters.back();
	return true;
}

void ReferencesResolver::operator()(yul::FunctionDefinition const& _function)
{
	validateYulIdentifierName(_function.name, _function.location);
	for (yul::TypedName const& varName: _function.parameters + _function.returnVariables)
		validateYulIdentifierName(varName.name, varName.location);

	bool wasInsideFunction = m_yulInsideFunction;
	m_yulInsideFunction = true;
	this->operator()(_function.body);
	m_yulInsideFunction = wasInsideFunction;
}

void ReferencesResolver::operator()(yul::Identifier const& _identifier)
{
	bool isSlot = boost::algorithm::ends_with(_identifier.name.str(), ".slot");
	bool isOffset = boost::algorithm::ends_with(_identifier.name.str(), ".offset");

	// Could also use `pathFromCurrentScope`, split by '.'
	auto declarations = m_resolver.nameFromCurrentScope(_identifier.name.str());
	if (isSlot || isOffset)
	{
		// special mode to access storage variables
		if (!declarations.empty())
			// the special identifier exists itself, we should not allow that.
			return;
		string realName = _identifier.name.str().substr(0, _identifier.name.str().size() - (
			isSlot ?
			string(".slot").size() :
			string(".offset").size()
		));
		if (realName.empty())
		{
			m_errorReporter.declarationError(
				4794_error,
				_identifier.location,
				"In variable names .slot and .offset can only be used as a suffix."
			);
			return;
		}
		declarations = m_resolver.nameFromCurrentScope(realName);
		if (!declarations.empty())
			// To support proper path resolution, we have to use pathFromCurrentScope.
			solAssert(!util::contains(realName, '.'), "");
	}
	if (declarations.size() > 1)
	{
		m_errorReporter.declarationError(
			4718_error,
			_identifier.location,
			"Multiple matching identifiers. Resolving overloaded identifiers is not supported."
		);
		return;
	}
	else if (declarations.size() == 0)
	{
		if (
			boost::algorithm::ends_with(_identifier.name.str(), "_slot") ||
			boost::algorithm::ends_with(_identifier.name.str(), "_offset")
		)
			m_errorReporter.declarationError(
				9467_error,
				_identifier.location,
				"Identifier not found. Use ``.slot`` and ``.offset`` to access storage variables."
			);
		return;
	}
	if (auto var = dynamic_cast<VariableDeclaration const*>(declarations.front()))
		if (var->isLocalVariable() && m_yulInsideFunction)
		{
			m_errorReporter.declarationError(
				6578_error,
				_identifier.location,
				"Cannot access local Solidity variables from inside an inline assembly function."
			);
			return;
		}

	m_yulAnnotation->externalReferences[&_identifier].isSlot = isSlot;
	m_yulAnnotation->externalReferences[&_identifier].isOffset = isOffset;
	m_yulAnnotation->externalReferences[&_identifier].declaration = declarations.front();
}

void ReferencesResolver::operator()(yul::VariableDeclaration const& _varDecl)
{
	for (auto const& identifier: _varDecl.variables)
	{
		validateYulIdentifierName(identifier.name, identifier.location);


		if (
			auto declarations = m_resolver.nameFromCurrentScope(identifier.name.str());
			!declarations.empty()
		)
		{
			SecondarySourceLocation ssl;
			for (auto const* decl: declarations)
				ssl.append("The shadowed declaration is here:", decl->location());
			if (!ssl.infos.empty())
				m_errorReporter.declarationError(
					3859_error,
					identifier.location,
					ssl,
					"This declaration shadows a declaration outside the inline assembly block."
				);
		}
	}

	if (_varDecl.value)
		visit(*_varDecl.value);
}

<<<<<<< HEAD
void ReferencesResolver::validateYulIdentifierName(yul::YulString _name, SourceLocation const& _location)
{
	if (util::contains(_name.str(), '.'))
		m_errorReporter.declarationError(
			3927_error,
			_location,
			"User-defined identifiers in inline assembly cannot contain '.'."
		);
=======
void ReferencesResolver::resolveInheritDoc(StructuredDocumentation const& _documentation, StructurallyDocumentedAnnotation& _annotation)
{
	switch (_annotation.docTags.count("inheritdoc"))
	{
	case 0:
		break;
	case 1:
	{
		string const& name = _annotation.docTags.find("inheritdoc")->second.content;
		vector<string> path;
		boost::split(path, name, boost::is_any_of("."));
		Declaration const* result = m_resolver.pathFromCurrentScope(path);

		if (result == nullptr)
		{
			m_errorReporter.docstringParsingError(
				9397_error,
				_documentation.location(),
				"Documentation tag @inheritdoc references inexistent contract \"" +
				name +
				"\"."
			);
			return;
		}
		else
		{
			_annotation.inheritdocReference = dynamic_cast<ContractDefinition const*>(result);

			if (!_annotation.inheritdocReference)
				m_errorReporter.docstringParsingError(
					1430_error,
					_documentation.location(),
					"Documentation tag @inheritdoc reference \"" +
					name +
					"\" is not a contract."
				);
		}
		break;
	}
	default:
		m_errorReporter.docstringParsingError(
			5142_error,
			_documentation.location(),
			"Documentation tag @inheritdoc can only be given once."
		);
		break;
	}
}

>>>>>>> 05d43f9d
}<|MERGE_RESOLUTION|>--- conflicted
+++ resolved
@@ -312,16 +312,6 @@
 		visit(*_varDecl.value);
 }
 
-<<<<<<< HEAD
-void ReferencesResolver::validateYulIdentifierName(yul::YulString _name, SourceLocation const& _location)
-{
-	if (util::contains(_name.str(), '.'))
-		m_errorReporter.declarationError(
-			3927_error,
-			_location,
-			"User-defined identifiers in inline assembly cannot contain '.'."
-		);
-=======
 void ReferencesResolver::resolveInheritDoc(StructuredDocumentation const& _documentation, StructurallyDocumentedAnnotation& _annotation)
 {
 	switch (_annotation.docTags.count("inheritdoc"))
@@ -371,5 +361,12 @@
 	}
 }
 
->>>>>>> 05d43f9d
+void ReferencesResolver::validateYulIdentifierName(yul::YulString _name, SourceLocation const& _location)
+{
+	if (util::contains(_name.str(), '.'))
+		m_errorReporter.declarationError(
+			3927_error,
+			_location,
+			"User-defined identifiers in inline assembly cannot contain '.'."
+		);
 }
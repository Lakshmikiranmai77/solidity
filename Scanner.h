--- conflicted
+++ resolved
@@ -125,11 +125,7 @@
 	/// Returns the current token
 	Token::Value getCurrentToken() { return m_current_token.token; }
 	Location getCurrentLocation() const { return m_current_token.location; }
-<<<<<<< HEAD
-	const std::string& getCurrentLiteral() const { return m_current_token.literal; }
-=======
 	std::string const& getCurrentLiteral() const { return m_current_token.literal; }
->>>>>>> c45495af
 	///@}
 
 	///@{
@@ -138,11 +134,7 @@
 	/// Returns the next token without advancing input.
 	Token::Value peekNextToken() const { return m_next_token.token; }
 	Location peekLocation() const { return m_next_token.location; }
-<<<<<<< HEAD
-	const std::string& peekLiteral() const { return m_next_token.literal; }
-=======
 	std::string const& peekLiteral() const { return m_next_token.literal; }
->>>>>>> c45495af
 	///@}
 
 	///@{

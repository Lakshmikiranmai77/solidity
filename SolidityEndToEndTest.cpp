/*
	This file is part of cpp-ethereum.

	cpp-ethereum is free software: you can redistribute it and/or modify
	it under the terms of the GNU General Public License as published by
	the Free Software Foundation, either version 3 of the License, or
	(at your option) any later version.

	cpp-ethereum is distributed in the hope that it will be useful,
	but WITHOUT ANY WARRANTY; without even the implied warranty of
	MERCHANTABILITY or FITNESS FOR A PARTICULAR PURPOSE.  See the
	GNU General Public License for more details.

	You should have received a copy of the GNU General Public License
	along with cpp-ethereum.  If not, see <http://www.gnu.org/licenses/>.
*/
/**
 * @author Christian <c@ethdev.com>
 * @author Gav Wood <g@ethdev.com>
 * @date 2014
 * Unit tests for the solidity expression compiler, testing the behaviour of the code.
 */

#if ETH_SOLIDITY

#include <string>
#include <tuple>
#include <boost/test/unit_test.hpp>
#include <libdevcrypto/SHA3.h>
#include <test/solidityExecutionFramework.h>

using namespace std;

namespace dev
{
namespace solidity
{
namespace test
{

BOOST_FIXTURE_TEST_SUITE(SolidityEndToEndTest, ExecutionFramework)

BOOST_AUTO_TEST_CASE(smoke_test)
{
	char const* sourceCode = "contract test {\n"
							 "  function f(uint a) returns(uint d) { return a * 7; }\n"
							 "}\n";
	compileAndRun(sourceCode);
	testSolidityAgainstCppOnRange("f(uint256)", [](u256 const& a) -> u256 { return a * 7; }, 0, 100);
}

BOOST_AUTO_TEST_CASE(empty_contract)
{
	char const* sourceCode = "contract test {\n"
							 "}\n";
	compileAndRun(sourceCode);
	BOOST_CHECK(callContractFunction("i_am_not_there()", bytes()).empty());
}

BOOST_AUTO_TEST_CASE(exp_operator)
{
	char const* sourceCode = R"(
		contract test {
			function f(uint a) returns(uint d) { return 2 ** a; }
		})";
	compileAndRun(sourceCode);
	testSolidityAgainstCppOnRange("f(uint256)", [](u256 const& a) -> u256 { return u256(1 << a.convert_to<int>()); }, 0, 16);
}

BOOST_AUTO_TEST_CASE(exp_operator_const)
{
	char const* sourceCode = R"(
		contract test {
			function f() returns(uint d) { return 2 ** 3; }
		})";
	compileAndRun(sourceCode);
	BOOST_CHECK(callContractFunction("f()", bytes()) == toBigEndian(u256(8)));
}

BOOST_AUTO_TEST_CASE(exp_operator_const_signed)
{
	char const* sourceCode = R"(
		contract test {
			function f() returns(int d) { return (-2) ** 3; }
		})";
	compileAndRun(sourceCode);
	BOOST_CHECK(callContractFunction("f()", bytes()) == toBigEndian(u256(-8)));
}

BOOST_AUTO_TEST_CASE(recursive_calls)
{
	char const* sourceCode = "contract test {\n"
							 "  function f(uint n) returns(uint nfac) {\n"
							 "    if (n <= 1) return 1;\n"
							 "    else return n * f(n - 1);\n"
							 "  }\n"
							 "}\n";
	compileAndRun(sourceCode);
	function<u256(u256)> recursive_calls_cpp = [&recursive_calls_cpp](u256 const& n) -> u256
	{
		if (n <= 1)
			return 1;
		else
			return n * recursive_calls_cpp(n - 1);
	};

	testSolidityAgainstCppOnRange("f(uint256)", recursive_calls_cpp, 0, 5);
}

BOOST_AUTO_TEST_CASE(multiple_functions)
{
	char const* sourceCode = "contract test {\n"
							 "  function a() returns(uint n) { return 0; }\n"
							 "  function b() returns(uint n) { return 1; }\n"
							 "  function c() returns(uint n) { return 2; }\n"
							 "  function f() returns(uint n) { return 3; }\n"
							 "}\n";
	compileAndRun(sourceCode);
	BOOST_CHECK(callContractFunction("a()", bytes()) == toBigEndian(u256(0)));
	BOOST_CHECK(callContractFunction("b()", bytes()) == toBigEndian(u256(1)));
	BOOST_CHECK(callContractFunction("c()", bytes()) == toBigEndian(u256(2)));
	BOOST_CHECK(callContractFunction("f()", bytes()) == toBigEndian(u256(3)));
	BOOST_CHECK(callContractFunction("i_am_not_there()", bytes()) == bytes());
}

BOOST_AUTO_TEST_CASE(named_args)
{
	char const* sourceCode = "contract test {\n"
							 "  function a(uint a, uint b, uint c) returns (uint r) { r = a * 100 + b * 10 + c * 1; }\n"
							 "  function b() returns (uint r) { r = a({a: 1, b: 2, c: 3}); }\n"
							 "}\n";
	compileAndRun(sourceCode);
	BOOST_CHECK(callContractFunction("b()", bytes()) == toBigEndian(u256(123)));
}

BOOST_AUTO_TEST_CASE(disorder_named_args)
{
	char const* sourceCode = "contract test {\n"
							 "  function a(uint a, uint b, uint c) returns (uint r) { r = a * 100 + b * 10 + c * 1; }\n"
							 "  function b() returns (uint r) { r = a({c: 3, a: 1, b: 2}); }\n"
							 "}\n";
	compileAndRun(sourceCode);
	BOOST_CHECK(callContractFunction("b()", bytes()) == toBigEndian(u256(123)));
}

BOOST_AUTO_TEST_CASE(while_loop)
{
	char const* sourceCode = "contract test {\n"
							 "  function f(uint n) returns(uint nfac) {\n"
							 "    nfac = 1;\n"
							 "    var i = 2;\n"
							 "    while (i <= n) nfac *= i++;\n"
							 "  }\n"
							 "}\n";
	compileAndRun(sourceCode);

	auto while_loop_cpp = [](u256 const& n) -> u256
	{
		u256 nfac = 1;
		u256 i = 2;
		while (i <= n)
			nfac *= i++;

		return nfac;
	};

	testSolidityAgainstCppOnRange("f(uint256)", while_loop_cpp, 0, 5);
}

BOOST_AUTO_TEST_CASE(break_outside_loop)
{
	// break and continue outside loops should be simply ignored
	char const* sourceCode = "contract test {\n"
							 "  function f(uint x) returns(uint y) {\n"
							 "    break; continue; return 2;\n"
							 "  }\n"
							 "}\n";
	compileAndRun(sourceCode);
	testSolidityAgainstCpp("f(uint256)", [](u256 const&) -> u256 { return 2; }, u256(0));
}

BOOST_AUTO_TEST_CASE(nested_loops)
{
	// tests that break and continue statements in nested loops jump to the correct place
	char const* sourceCode = "contract test {\n"
							 "  function f(uint x) returns(uint y) {\n"
							 "    while (x > 1) {\n"
							 "      if (x == 10) break;\n"
							 "      while (x > 5) {\n"
							 "        if (x == 8) break;\n"
							 "        x--;\n"
							 "        if (x == 6) continue;\n"
							 "        return x;\n"
							 "      }\n"
							 "      x--;\n"
							 "      if (x == 3) continue;\n"
							 "      break;\n"
							 "    }\n"
							 "    return x;\n"
							 "  }\n"
							 "}\n";
	compileAndRun(sourceCode);

	auto nested_loops_cpp = [](u256  n) -> u256
	{
		while (n > 1)
		{
			if (n == 10)
				break;
			while (n > 5)
			{
				if (n == 8)
					break;
				n--;
				if (n == 6)
					continue;
				return n;
			}
			n--;
			if (n == 3)
				continue;
			break;
		}

		return n;
	};

	testSolidityAgainstCppOnRange("f(uint256)", nested_loops_cpp, 0, 12);
}

BOOST_AUTO_TEST_CASE(for_loop)
{
	char const* sourceCode = "contract test {\n"
							 "  function f(uint n) returns(uint nfac) {\n"
							 "    nfac = 1;\n"
							 "    for (var i = 2; i <= n; i++)\n"
							 "        nfac *= i;\n"
							 "  }\n"
							 "}\n";
	compileAndRun(sourceCode);

	auto for_loop_cpp = [](u256 const& n) -> u256
	{
		u256 nfac = 1;
		for (auto i = 2; i <= n; i++)
			nfac *= i;
		return nfac;
	};

	testSolidityAgainstCppOnRange("f(uint256)", for_loop_cpp, 0, 5);
}

BOOST_AUTO_TEST_CASE(for_loop_empty)
{
	char const* sourceCode = "contract test {\n"
							 "  function f() returns(uint ret) {\n"
							 "    ret = 1;\n"
							 "    for (;;)\n"
							 "    {\n"
							 "        ret += 1;\n"
							 "        if (ret >= 10) break;\n"
							 "    }\n"
							 "  }\n"
							 "}\n";
	compileAndRun(sourceCode);

	auto for_loop_empty_cpp = []() -> u256
	{
		u256 ret = 1;
		for (;;)
		{
			ret += 1;
			if (ret >= 10) break;
		}
		return ret;
	};

	testSolidityAgainstCpp("f()", for_loop_empty_cpp);
}

BOOST_AUTO_TEST_CASE(for_loop_simple_init_expr)
{
	char const* sourceCode = "contract test {\n"
							 "  function f(uint n) returns(uint nfac) {\n"
							 "    nfac = 1;\n"
							 "    uint256 i;\n"
							 "    for (i = 2; i <= n; i++)\n"
							 "        nfac *= i;\n"
							 "  }\n"
							 "}\n";
	compileAndRun(sourceCode);

	auto for_loop_simple_init_expr_cpp = [](u256 const& n) -> u256
	{
		u256 nfac = 1;
		u256 i;
		for (i = 2; i <= n; i++)
			nfac *= i;
		return nfac;
	};

	testSolidityAgainstCppOnRange("f(uint256)", for_loop_simple_init_expr_cpp, 0, 5);
}

BOOST_AUTO_TEST_CASE(calling_other_functions)
{
	// note that the index of a function is its index in the sorted sequence of functions
	char const* sourceCode = "contract collatz {\n"
							 "  function run(uint x) returns(uint y) {\n"
							 "    while ((y = x) > 1) {\n"
							 "      if (x % 2 == 0) x = evenStep(x);\n"
							 "      else x = oddStep(x);\n"
							 "    }\n"
							 "  }\n"
							 "  function evenStep(uint x) returns(uint y) {\n"
							 "    return x / 2;\n"
							 "  }\n"
							 "  function oddStep(uint x) returns(uint y) {\n"
							 "    return 3 * x + 1;\n"
							 "  }\n"
							 "}\n";
	compileAndRun(sourceCode);

	auto evenStep_cpp = [](u256 const& n) -> u256
	{
		return n / 2;
	};

	auto oddStep_cpp = [](u256 const& n) -> u256
	{
		return 3 * n + 1;
	};

	auto collatz_cpp = [&evenStep_cpp, &oddStep_cpp](u256 n) -> u256
	{
		u256 y;
		while ((y = n) > 1)
		{
			if (n % 2 == 0)
				n = evenStep_cpp(n);
			else
				n = oddStep_cpp(n);
		}
		return y;
	};

	testSolidityAgainstCpp("run(uint256)", collatz_cpp, u256(0));
	testSolidityAgainstCpp("run(uint256)", collatz_cpp, u256(1));
	testSolidityAgainstCpp("run(uint256)", collatz_cpp, u256(2));
	testSolidityAgainstCpp("run(uint256)", collatz_cpp, u256(8));
	testSolidityAgainstCpp("run(uint256)", collatz_cpp, u256(127));
}

BOOST_AUTO_TEST_CASE(many_local_variables)
{
	char const* sourceCode = "contract test {\n"
							 "  function run(uint x1, uint x2, uint x3) returns(uint y) {\n"
							 "    var a = 0x1; var b = 0x10; var c = 0x100;\n"
							 "    y = a + b + c + x1 + x2 + x3;\n"
							 "    y += b + x2;\n"
							 "  }\n"
							 "}\n";
	compileAndRun(sourceCode);
	auto f = [](u256 const& x1, u256 const& x2, u256 const& x3) -> u256
	{
		u256 a = 0x1;
		u256 b = 0x10;
		u256 c = 0x100;
		u256 y = a + b + c + x1 + x2 + x3;
		return y + b + x2;
	};
	testSolidityAgainstCpp("run(uint256,uint256,uint256)", f, u256(0x1000), u256(0x10000), u256(0x100000));
}

BOOST_AUTO_TEST_CASE(packing_unpacking_types)
{
	char const* sourceCode = "contract test {\n"
							 "  function run(bool a, uint32 b, uint64 c) returns(uint256 y) {\n"
							 "    if (a) y = 1;\n"
							 "    y = y * 0x100000000 | ~b;\n"
							 "    y = y * 0x10000000000000000 | ~c;\n"
							 "  }\n"
							 "}\n";
	compileAndRun(sourceCode);
	BOOST_CHECK(callContractFunction("run(bool,uint32,uint64)", true, fromHex("0f0f0f0f"), fromHex("f0f0f0f0f0f0f0f0"))
				== fromHex("00000000000000000000000000000000000000""01""f0f0f0f0""0f0f0f0f0f0f0f0f"));
}

BOOST_AUTO_TEST_CASE(packing_signed_types)
{
	char const* sourceCode = "contract test {\n"
							 "  function run() returns(int8 y) {\n"
							 "    uint8 x = 0xfa;\n"
							 "    return int8(x);\n"
							 "  }\n"
							 "}\n";
	compileAndRun(sourceCode);
	BOOST_CHECK(callContractFunction("run()")
				== fromHex("fffffffffffffffffffffffffffffffffffffffffffffffffffffffffffffffa"));
}

BOOST_AUTO_TEST_CASE(multiple_return_values)
{
	char const* sourceCode = "contract test {\n"
							 "  function run(bool x1, uint x2) returns(uint y1, bool y2, uint y3) {\n"
							 "    y1 = x2; y2 = x1;\n"
							 "  }\n"
							 "}\n";
	compileAndRun(sourceCode);
	BOOST_CHECK(callContractFunction("run(bool,uint256)", true, 0xcd) == encodeArgs(0xcd, true, 0));
}

BOOST_AUTO_TEST_CASE(short_circuiting)
{
	char const* sourceCode = "contract test {\n"
							 "  function run(uint x) returns(uint y) {\n"
							 "    x == 0 || ((x = 8) > 0);\n"
							 "    return x;"
							 "  }\n"
							 "}\n";
	compileAndRun(sourceCode);

	auto short_circuiting_cpp = [](u256 n) -> u256
	{
		(void)(n == 0 || (n = 8) > 0);
		return n;
	};

	testSolidityAgainstCppOnRange("run(uint256)", short_circuiting_cpp, 0, 2);
}

BOOST_AUTO_TEST_CASE(high_bits_cleaning)
{
	char const* sourceCode = "contract test {\n"
							 "  function run() returns(uint256 y) {\n"
							 "    uint32 t = uint32(0xffffffff);\n"
							 "    uint32 x = t + 10;\n"
							 "    if (x >= 0xffffffff) return 0;\n"
							 "    return x;"
							 "  }\n"
							 "}\n";
	compileAndRun(sourceCode);
	auto high_bits_cleaning_cpp = []() -> u256
	{
		uint32_t t = uint32_t(0xffffffff);
		uint32_t x = t + 10;
		if (x >= 0xffffffff)
			return 0;
		return x;
	};
	testSolidityAgainstCpp("run()", high_bits_cleaning_cpp);
}

BOOST_AUTO_TEST_CASE(sign_extension)
{
	char const* sourceCode = "contract test {\n"
							 "  function run() returns(uint256 y) {\n"
							 "    int64 x = -int32(0xff);\n"
							 "    if (x >= 0xff) return 0;\n"
							 "    return -uint256(x);"
							 "  }\n"
							 "}\n";
	compileAndRun(sourceCode);
	auto sign_extension_cpp = []() -> u256
	{
		int64_t x = -int32_t(0xff);
		if (x >= 0xff)
			return 0;
		return u256(x) * -1;
	};
	testSolidityAgainstCpp("run()", sign_extension_cpp);
}

BOOST_AUTO_TEST_CASE(small_unsigned_types)
{
	char const* sourceCode = "contract test {\n"
							 "  function run() returns(uint256 y) {\n"
							 "    uint32 t = uint32(0xffffff);\n"
							 "    uint32 x = t * 0xffffff;\n"
							 "    return x / 0x100;"
							 "  }\n"
							 "}\n";
	compileAndRun(sourceCode);
	auto small_unsigned_types_cpp = []() -> u256
	{
		uint32_t t = uint32_t(0xffffff);
		uint32_t x = t * 0xffffff;
		return x / 0x100;
	};
	testSolidityAgainstCpp("run()", small_unsigned_types_cpp);
}

BOOST_AUTO_TEST_CASE(small_signed_types)
{
	char const* sourceCode = "contract test {\n"
							 "  function run() returns(int256 y) {\n"
							 "    return -int32(10) * -int64(20);\n"
							 "  }\n"
							 "}\n";
	compileAndRun(sourceCode);
	auto small_signed_types_cpp = []() -> u256
	{
		return -int32_t(10) * -int64_t(20);
	};
	testSolidityAgainstCpp("run()", small_signed_types_cpp);
}

BOOST_AUTO_TEST_CASE(strings)
{
	char const* sourceCode = "contract test {\n"
							 "  function fixed() returns(bytes32 ret) {\n"
							 "    return \"abc\\x00\\xff__\";\n"
							 "  }\n"
							 "  function pipeThrough(bytes2 small, bool one) returns(bytes16 large, bool oneRet) {\n"
							 "    oneRet = one;\n"
							 "    large = small;\n"
							 "  }\n"
							 "}\n";
	compileAndRun(sourceCode);
	BOOST_CHECK(callContractFunction("fixed()") == encodeArgs(string("abc\0\xff__", 7)));
	BOOST_CHECK(callContractFunction("pipeThrough(bytes2,bool)", string("\0\x02", 2), true) == encodeArgs(string("\0\x2", 2), true));
}

BOOST_AUTO_TEST_CASE(empty_string_on_stack)
{
	char const* sourceCode = "contract test {\n"
							 "  function run(bytes0 empty, uint8 inp) returns(uint16 a, bytes0 b, bytes4 c) {\n"
							 "    var x = \"abc\";\n"
							 "    var y = \"\";\n"
							 "    var z = inp;\n"
							 "    a = z; b = y; c = x;"
							 "  }\n"
							 "}\n";
	compileAndRun(sourceCode);
	BOOST_CHECK(callContractFunction("run(bytes0,uint8)", string(), byte(0x02)) == encodeArgs(0x2, string(""), string("abc\0")));
}

BOOST_AUTO_TEST_CASE(inc_dec_operators)
{
	char const* sourceCode = R"(
		contract test {
			uint8 x;
			uint v;
			function f() returns (uint r) {
				uint a = 6;
				r = a;
				r += (a++) * 0x10;
				r += (++a) * 0x100;
				v = 3;
				r += (v++) * 0x1000;
				r += (++v) * 0x10000;
			}
		}
	)";
	compileAndRun(sourceCode);
	BOOST_CHECK(callContractFunction("f()") == encodeArgs(0x53866));
}

BOOST_AUTO_TEST_CASE(state_smoke_test)
{
	char const* sourceCode = "contract test {\n"
							 "  uint256 value1;\n"
							 "  uint256 value2;\n"
							 "  function get(uint8 which) returns (uint256 value) {\n"
							 "    if (which == 0) return value1;\n"
							 "    else return value2;\n"
							 "  }\n"
							 "  function set(uint8 which, uint256 value) {\n"
							 "    if (which == 0) value1 = value;\n"
							 "    else value2 = value;\n"
							 "  }\n"
							 "}\n";
	compileAndRun(sourceCode);
	BOOST_CHECK(callContractFunction("get(uint8)", byte(0x00)) == encodeArgs(0));
	BOOST_CHECK(callContractFunction("get(uint8)", byte(0x01)) == encodeArgs(0));
	BOOST_CHECK(callContractFunction("set(uint8,uint256)", byte(0x00), 0x1234) == encodeArgs());
	BOOST_CHECK(callContractFunction("set(uint8,uint256)", byte(0x01), 0x8765) == encodeArgs());
	BOOST_CHECK(callContractFunction("get(uint8)", byte( 0x00)) == encodeArgs(0x1234));
	BOOST_CHECK(callContractFunction("get(uint8)", byte(0x01)) == encodeArgs(0x8765));
	BOOST_CHECK(callContractFunction("set(uint8,uint256)", byte(0x00), 0x3) == encodeArgs());
	BOOST_CHECK(callContractFunction("get(uint8)", byte(0x00)) == encodeArgs(0x3));
}

BOOST_AUTO_TEST_CASE(compound_assign)
{
	char const* sourceCode = "contract test {\n"
							 "  uint value1;\n"
							 "  uint value2;\n"
							 "  function f(uint x, uint y) returns (uint w) {\n"
							 "    uint value3 = y;"
							 "    value1 += x;\n"
							 "    value3 *= x;"
							 "    value2 *= value3 + value1;\n"
							 "    return value2 += 7;"
							 "  }\n"
							 "}\n";
	compileAndRun(sourceCode);

	u256 value1;
	u256 value2;
	auto f = [&](u256 const& _x, u256 const& _y) -> u256
	{
		u256 value3 = _y;
		value1 += _x;
		value3 *= _x;
		value2 *= value3 + value1;
		return value2 += 7;
	};
	testSolidityAgainstCpp("f(uint256,uint256)", f, u256(0), u256(6));
	testSolidityAgainstCpp("f(uint256,uint256)", f, u256(1), u256(3));
	testSolidityAgainstCpp("f(uint256,uint256)", f, u256(2), u256(25));
	testSolidityAgainstCpp("f(uint256,uint256)", f, u256(3), u256(69));
	testSolidityAgainstCpp("f(uint256,uint256)", f, u256(4), u256(84));
	testSolidityAgainstCpp("f(uint256,uint256)", f, u256(5), u256(2));
	testSolidityAgainstCpp("f(uint256,uint256)", f, u256(6), u256(51));
	testSolidityAgainstCpp("f(uint256,uint256)", f, u256(7), u256(48));
}

BOOST_AUTO_TEST_CASE(simple_mapping)
{
	char const* sourceCode = "contract test {\n"
							 "  mapping(uint8 => uint8) table;\n"
							 "  function get(uint8 k) returns (uint8 v) {\n"
							 "    return table[k];\n"
							 "  }\n"
							 "  function set(uint8 k, uint8 v) {\n"
							 "    table[k] = v;\n"
							 "  }\n"
							 "}";
	compileAndRun(sourceCode);

	BOOST_CHECK(callContractFunction("get(uint8)", byte(0)) == encodeArgs(byte(0x00)));
	BOOST_CHECK(callContractFunction("get(uint8)", byte(0x01)) == encodeArgs(byte(0x00)));
	BOOST_CHECK(callContractFunction("get(uint8)", byte(0xa7)) == encodeArgs(byte(0x00)));
	callContractFunction("set(uint8,uint8)", byte(0x01), byte(0xa1));
	BOOST_CHECK(callContractFunction("get(uint8)", byte(0x00)) == encodeArgs(byte(0x00)));
	BOOST_CHECK(callContractFunction("get(uint8)", byte(0x01)) == encodeArgs(byte(0xa1)));
	BOOST_CHECK(callContractFunction("get(uint8)", byte(0xa7)) == encodeArgs(byte(0x00)));
	callContractFunction("set(uint8,uint8)", byte(0x00), byte(0xef));
	BOOST_CHECK(callContractFunction("get(uint8)", byte(0x00)) == encodeArgs(byte(0xef)));
	BOOST_CHECK(callContractFunction("get(uint8)", byte(0x01)) == encodeArgs(byte(0xa1)));
	BOOST_CHECK(callContractFunction("get(uint8)", byte(0xa7)) == encodeArgs(byte(0x00)));
	callContractFunction("set(uint8,uint8)", byte(0x01), byte(0x05));
	BOOST_CHECK(callContractFunction("get(uint8)", byte(0x00)) == encodeArgs(byte(0xef)));
	BOOST_CHECK(callContractFunction("get(uint8)", byte(0x01)) == encodeArgs(byte(0x05)));
	BOOST_CHECK(callContractFunction("get(uint8)", byte(0xa7)) == encodeArgs(byte(0x00)));
}

BOOST_AUTO_TEST_CASE(mapping_state)
{
	char const* sourceCode = "contract Ballot {\n"
							 "  mapping(address => bool) canVote;\n"
							 "  mapping(address => uint) voteCount;\n"
							 "  mapping(address => bool) voted;\n"
							 "  function getVoteCount(address addr) returns (uint retVoteCount) {\n"
							 "    return voteCount[addr];\n"
							 "  }\n"
							 "  function grantVoteRight(address addr) {\n"
							 "    canVote[addr] = true;\n"
							 "  }\n"
							 "  function vote(address voter, address vote) returns (bool success) {\n"
							 "    if (!canVote[voter] || voted[voter]) return false;\n"
							 "    voted[voter] = true;\n"
							 "    voteCount[vote] = voteCount[vote] + 1;\n"
							 "    return true;\n"
							 "  }\n"
							 "}\n";
	compileAndRun(sourceCode);
	class Ballot
	{
	public:
		u256 getVoteCount(u160 _address) { return m_voteCount[_address]; }
		void grantVoteRight(u160 _address) { m_canVote[_address] = true; }
		bool vote(u160 _voter, u160 _vote)
		{
			if (!m_canVote[_voter] || m_voted[_voter]) return false;
			m_voted[_voter] = true;
			m_voteCount[_vote]++;
			return true;
		}
	private:
		map<u160, bool> m_canVote;
		map<u160, u256> m_voteCount;
		map<u160, bool> m_voted;
	} ballot;

	auto getVoteCount = bind(&Ballot::getVoteCount, &ballot, _1);
	auto grantVoteRight = bind(&Ballot::grantVoteRight, &ballot, _1);
	auto vote = bind(&Ballot::vote, &ballot, _1, _2);
	testSolidityAgainstCpp("getVoteCount(address)", getVoteCount, u160(0));
	testSolidityAgainstCpp("getVoteCount(address)", getVoteCount, u160(1));
	testSolidityAgainstCpp("getVoteCount(address)", getVoteCount, u160(2));
	// voting without vote right should be rejected
	testSolidityAgainstCpp("vote(address,address)", vote, u160(0), u160(2));
	testSolidityAgainstCpp("getVoteCount(address)", getVoteCount, u160(0));
	testSolidityAgainstCpp("getVoteCount(address)", getVoteCount, u160(1));
	testSolidityAgainstCpp("getVoteCount(address)", getVoteCount, u160(2));
	// grant vote rights
	testSolidityAgainstCpp("grantVoteRight(address)", grantVoteRight, u160(0));
	testSolidityAgainstCpp("grantVoteRight(address)", grantVoteRight, u160(1));
	// vote, should increase 2's vote count
	testSolidityAgainstCpp("vote(address,address)", vote, u160(0), u160(2));
	testSolidityAgainstCpp("getVoteCount(address)", getVoteCount, u160(0));
	testSolidityAgainstCpp("getVoteCount(address)", getVoteCount, u160(1));
	testSolidityAgainstCpp("getVoteCount(address)", getVoteCount, u160(2));
	// vote again, should be rejected
	testSolidityAgainstCpp("vote(address,address)", vote, u160(0), u160(1));
	testSolidityAgainstCpp("getVoteCount(address)", getVoteCount, u160(0));
	testSolidityAgainstCpp("getVoteCount(address)", getVoteCount, u160(1));
	testSolidityAgainstCpp("getVoteCount(address)", getVoteCount, u160(2));
	// vote without right to vote
	testSolidityAgainstCpp("vote(address,address)", vote, u160(2), u160(1));
	testSolidityAgainstCpp("getVoteCount(address)", getVoteCount, u160(0));
	testSolidityAgainstCpp("getVoteCount(address)", getVoteCount, u160(1));
	testSolidityAgainstCpp("getVoteCount(address)", getVoteCount, u160(2));
	// grant vote right and now vote again
	testSolidityAgainstCpp("grantVoteRight(address)", grantVoteRight, u160(2));
	testSolidityAgainstCpp("vote(address,address)", vote, u160(2), u160(1));
	testSolidityAgainstCpp("getVoteCount(address)", getVoteCount, u160(0));
	testSolidityAgainstCpp("getVoteCount(address)", getVoteCount, u160(1));
	testSolidityAgainstCpp("getVoteCount(address)", getVoteCount, u160(2));
}

BOOST_AUTO_TEST_CASE(mapping_state_inc_dec)
{
	char const* sourceCode = "contract test {\n"
							 "  uint value;\n"
							 "  mapping(uint => uint) table;\n"
							 "  function f(uint x) returns (uint y) {\n"
							 "    value = x;\n"
							 "    if (x > 0) table[++value] = 8;\n"
							 "    if (x > 1) value--;\n"
							 "    if (x > 2) table[value]++;\n"
							 "    return --table[value++];\n"
							 "  }\n"
							 "}\n";
	compileAndRun(sourceCode);

	u256 value = 0;
	map<u256, u256> table;
	auto f = [&](u256 const& _x) -> u256
	{
		value = _x;
		if (_x > 0)
			table[++value] = 8;
		if (_x > 1)
			value --;
		if (_x > 2)
			table[value]++;
		return --table[value++];
	};
	testSolidityAgainstCppOnRange("f(uint256)", f, 0, 5);
}

BOOST_AUTO_TEST_CASE(multi_level_mapping)
{
	char const* sourceCode = "contract test {\n"
							 "  mapping(uint => mapping(uint => uint)) table;\n"
							 "  function f(uint x, uint y, uint z) returns (uint w) {\n"
							 "    if (z == 0) return table[x][y];\n"
							 "    else return table[x][y] = z;\n"
							 "  }\n"
							 "}\n";
	compileAndRun(sourceCode);

	map<u256, map<u256, u256>> table;
	auto f = [&](u256 const& _x, u256 const& _y, u256 const& _z) -> u256
	{
		if (_z == 0) return table[_x][_y];
		else return table[_x][_y] = _z;
	};
	testSolidityAgainstCpp("f(uint256,uint256,uint256)", f, u256(4), u256(5), u256(0));
	testSolidityAgainstCpp("f(uint256,uint256,uint256)", f, u256(5), u256(4), u256(0));
	testSolidityAgainstCpp("f(uint256,uint256,uint256)", f, u256(4), u256(5), u256(9));
	testSolidityAgainstCpp("f(uint256,uint256,uint256)", f, u256(4), u256(5), u256(0));
	testSolidityAgainstCpp("f(uint256,uint256,uint256)", f, u256(5), u256(4), u256(0));
	testSolidityAgainstCpp("f(uint256,uint256,uint256)", f, u256(5), u256(4), u256(7));
	testSolidityAgainstCpp("f(uint256,uint256,uint256)", f, u256(4), u256(5), u256(0));
	testSolidityAgainstCpp("f(uint256,uint256,uint256)", f, u256(5), u256(4), u256(0));
}

BOOST_AUTO_TEST_CASE(structs)
{
	char const* sourceCode = "contract test {\n"
							 "  struct s1 {\n"
							 "    uint8 x;\n"
							 "    bool y;\n"
							 "  }\n"
							 "  struct s2 {\n"
							 "    uint32 z;\n"
							 "    s1 s1data;\n"
							 "    mapping(uint8 => s2) recursive;\n"
							 "  }\n"
							 "  s2 data;\n"
							 "  function check() returns (bool ok) {\n"
							 "    return data.z == 1 && data.s1data.x == 2 && \n"
							 "        data.s1data.y == true && \n"
							 "        data.recursive[3].recursive[4].z == 5 && \n"
							 "        data.recursive[4].recursive[3].z == 6 && \n"
							 "        data.recursive[0].s1data.y == false && \n"
							 "        data.recursive[4].z == 9;\n"
							 "  }\n"
							 "  function set() {\n"
							 "    data.z = 1;\n"
							 "    data.s1data.x = 2;\n"
							 "    data.s1data.y = true;\n"
							 "    data.recursive[3].recursive[4].z = 5;\n"
							 "    data.recursive[4].recursive[3].z = 6;\n"
							 "    data.recursive[0].s1data.y = false;\n"
							 "    data.recursive[4].z = 9;\n"
							 "  }\n"
							 "}\n";
	compileAndRun(sourceCode);
	BOOST_CHECK(callContractFunction("check()") == encodeArgs(false));
	BOOST_CHECK(callContractFunction("set()") == bytes());
	BOOST_CHECK(callContractFunction("check()") == encodeArgs(true));
}

BOOST_AUTO_TEST_CASE(struct_reference)
{
	char const* sourceCode = "contract test {\n"
							 "  struct s2 {\n"
							 "    uint32 z;\n"
							 "    mapping(uint8 => s2) recursive;\n"
							 "  }\n"
							 "  s2 data;\n"
							 "  function check() returns (bool ok) {\n"
							 "    return data.z == 2 && \n"
							 "        data.recursive[0].z == 3 && \n"
							 "        data.recursive[0].recursive[1].z == 0 && \n"
							 "        data.recursive[0].recursive[0].z == 1;\n"
							 "  }\n"
							 "  function set() {\n"
							 "    data.z = 2;\n"
							 "    var map = data.recursive;\n"
							 "    s2 inner = map[0];\n"
							 "    inner.z = 3;\n"
							 "    inner.recursive[0].z = inner.recursive[1].z + 1;\n"
							 "  }\n"
							 "}\n";
	compileAndRun(sourceCode);
	BOOST_CHECK(callContractFunction("check()") == encodeArgs(false));
	BOOST_CHECK(callContractFunction("set()") == bytes());
	BOOST_CHECK(callContractFunction("check()") == encodeArgs(true));
}

BOOST_AUTO_TEST_CASE(deleteStruct)
{
	char const* sourceCode = R"(
		contract test {
			struct topStruct {
				nestedStruct nstr;
				emptyStruct empty;
				uint topValue;
				mapping (uint => uint) topMapping;
			}
			uint toDelete;
			topStruct str;
			struct nestedStruct {
				uint nestedValue;
				mapping (uint => bool) nestedMapping;
			}
			struct emptyStruct{
			}
			function test(){
				toDelete = 5;
				str.topValue = 1;
				str.topMapping[0] = 1;
				str.topMapping[1] = 2;

				str.nstr.nestedValue = 2;
				str.nstr.nestedMapping[0] = true;
				str.nstr.nestedMapping[1] = false;
				delete str;
				delete toDelete;
			}
			function getToDelete() returns (uint res){
				res = toDelete;
			}
			function getTopValue() returns(uint topValue){
				topValue = str.topValue;
			}
			function getNestedValue() returns(uint nestedValue){
				nestedValue = str.nstr.nestedValue;
			}
			function getTopMapping(uint index) returns(uint ret) {
			   ret = str.topMapping[index];
			}
			function getNestedMapping(uint index) returns(bool ret) {
				return str.nstr.nestedMapping[index];
			}
		})";
	compileAndRun(sourceCode);
	BOOST_CHECK(callContractFunction("getToDelete()") == encodeArgs(0));
	BOOST_CHECK(callContractFunction("getTopValue()") == encodeArgs(0));
	BOOST_CHECK(callContractFunction("getNestedValue()") == encodeArgs(0));
	// mapping values should be the same
	BOOST_CHECK(callContractFunction("getTopMapping(uint256)", 0) == encodeArgs(1));
	BOOST_CHECK(callContractFunction("getTopMapping(uint256)", 1) == encodeArgs(2));
	BOOST_CHECK(callContractFunction("getNestedMapping(uint256)", 0) == encodeArgs(true));
	BOOST_CHECK(callContractFunction("getNestedMapping(uint256)", 1) == encodeArgs(false));
}

BOOST_AUTO_TEST_CASE(deleteLocal)
{
	char const* sourceCode = R"(
		contract test {
			function delLocal() returns (uint res){
				uint v = 5;
				delete v;
				res = v;
			}
		})";
	compileAndRun(sourceCode);
	BOOST_CHECK(callContractFunction("delLocal()") == encodeArgs(0));
}

BOOST_AUTO_TEST_CASE(deleteLocals)
{
	char const* sourceCode = R"(
		contract test {
			function delLocal() returns (uint res1, uint res2){
				uint v = 5;
				uint w = 6;
				uint x = 7;
				delete v;
				res1 = w;
				res2 = x;
			}
		})";
	compileAndRun(sourceCode);
	BOOST_CHECK(callContractFunction("delLocal()") == encodeArgs(6, 7));
}

BOOST_AUTO_TEST_CASE(constructor)
{
	char const* sourceCode = "contract test {\n"
							 "  mapping(uint => uint) data;\n"
							 "  function test() {\n"
							 "    data[7] = 8;\n"
							 "  }\n"
							 "  function get(uint key) returns (uint value) {\n"
							 "    return data[key];"
							 "  }\n"
							 "}\n";
	compileAndRun(sourceCode);
	map<u256, byte> data;
	data[7] = 8;
	auto get = [&](u256 const& _x) -> u256
	{
		return data[_x];
	};
	testSolidityAgainstCpp("get(uint256)", get, u256(6));
	testSolidityAgainstCpp("get(uint256)", get, u256(7));
}

BOOST_AUTO_TEST_CASE(simple_accessor)
{
	char const* sourceCode = "contract test {\n"
							 "  uint256 public data;\n"
							 "  function test() {\n"
							 "    data = 8;\n"
							 "  }\n"
							 "}\n";
	compileAndRun(sourceCode);
	BOOST_CHECK(callContractFunction("data()") == encodeArgs(8));
}

BOOST_AUTO_TEST_CASE(multiple_elementary_accessors)
{
	char const* sourceCode = "contract test {\n"
							 "  uint256 public data;\n"
							 "  bytes6 public name;\n"
							 "  bytes32 public a_hash;\n"
							 "  address public an_address;\n"
							 "  function test() {\n"
							 "    data = 8;\n"
							 "    name = \"Celina\";\n"
							 "    a_hash = sha3(123);\n"
							 "    an_address = address(0x1337);\n"
							 "    super_secret_data = 42;\n"
							 "  }\n"
							 "  uint256 super_secret_data;"
							 "}\n";
	compileAndRun(sourceCode);
	BOOST_CHECK(callContractFunction("data()") == encodeArgs(8));
	BOOST_CHECK(callContractFunction("name()") == encodeArgs("Celina"));
	BOOST_CHECK(callContractFunction("a_hash()") == encodeArgs(dev::sha3(bytes(1, 0x7b))));
	BOOST_CHECK(callContractFunction("an_address()") == encodeArgs(toBigEndian(u160(0x1337))));
	BOOST_CHECK(callContractFunction("super_secret_data()") == bytes());
}

BOOST_AUTO_TEST_CASE(complex_accessors)
{
	char const* sourceCode = R"(
		contract test {
			mapping(uint256 => bytes4) public to_string_map;
			mapping(uint256 => bool) public to_bool_map;
			mapping(uint256 => uint256) public to_uint_map;
			mapping(uint256 => mapping(uint256 => uint256)) public to_multiple_map;
			function test() {
				to_string_map[42] = "24";
				to_bool_map[42] = false;
				to_uint_map[42] = 12;
				to_multiple_map[42][23] = 31;
			}
		}
	)";
	compileAndRun(sourceCode);
	BOOST_CHECK(callContractFunction("to_string_map(uint256)", 42) == encodeArgs("24"));
	BOOST_CHECK(callContractFunction("to_bool_map(uint256)", 42) == encodeArgs(false));
	BOOST_CHECK(callContractFunction("to_uint_map(uint256)", 42) == encodeArgs(12));
	BOOST_CHECK(callContractFunction("to_multiple_map(uint256,uint256)", 42, 23) == encodeArgs(31));
}

BOOST_AUTO_TEST_CASE(struct_accessor)
{
	char const* sourceCode = R"(
		contract test {
			struct Data { uint a; uint8 b; mapping(uint => uint) c; bool d; }
			mapping(uint => Data) public data;
			function test() {
				data[7].a = 1;
				data[7].b = 2;
				data[7].c[0] = 3;
				data[7].d = true;
			}
		}
	)";
	compileAndRun(sourceCode);
	BOOST_CHECK(callContractFunction("data(uint256)", 7) == encodeArgs(1, 2, true));
}

BOOST_AUTO_TEST_CASE(balance)
{
	char const* sourceCode = "contract test {\n"
							 "  function getBalance() returns (uint256 balance) {\n"
							 "    return address(this).balance;\n"
							 "  }\n"
							 "}\n";
	compileAndRun(sourceCode, 23);
	BOOST_CHECK(callContractFunction("getBalance()") == encodeArgs(23));
}

BOOST_AUTO_TEST_CASE(blockchain)
{
	char const* sourceCode = "contract test {\n"
							 "  function someInfo() returns (uint256 value, address coinbase, uint256 blockNumber) {\n"
							 "    value = msg.value;\n"
							 "    coinbase = block.coinbase;\n"
							 "    blockNumber = block.number;\n"
							 "  }\n"
							 "}\n";
	compileAndRun(sourceCode, 27);
	BOOST_CHECK(callContractFunctionWithValue("someInfo()", 28) == encodeArgs(28, 0, 1));
}

BOOST_AUTO_TEST_CASE(msg_sig)
{
	char const* sourceCode = R"(
		contract test {
			function foo(uint256 a) returns (bytes4 value) {
				return msg.sig;
			}
		}
	)";
	compileAndRun(sourceCode);
	BOOST_CHECK(callContractFunctionWithValue("foo(uint256)", 13) == encodeArgs(asString(FixedHash<4>(dev::sha3("foo(uint256)")).asBytes())));
}

BOOST_AUTO_TEST_CASE(msg_sig_after_internal_call_is_same)
{
	char const* sourceCode = R"(
		contract test {
			function boo() returns (bytes4 value) {
				return msg.sig;
			}
			function foo(uint256 a) returns (bytes4 value) {
				return boo();
			}
		}
	)";
	compileAndRun(sourceCode);
	BOOST_CHECK(callContractFunctionWithValue("foo(uint256)", 13) == encodeArgs(asString(FixedHash<4>(dev::sha3("foo(uint256)")).asBytes())));
}

BOOST_AUTO_TEST_CASE(now)
{
	char const* sourceCode = "contract test {\n"
							 "  function someInfo() returns (bool success) {\n"
							 "    return block.timestamp == now && now > 0;\n"
							 "  }\n"
							 "}\n";
	compileAndRun(sourceCode);
	BOOST_CHECK(callContractFunction("someInfo()") == encodeArgs(true));
}

BOOST_AUTO_TEST_CASE(function_types)
{
	char const* sourceCode = "contract test {\n"
							 "  function a(bool selector) returns (uint b) {\n"
							 "    var f = fun1;\n"
							 "    if (selector) f = fun2;\n"
							 "    return f(9);\n"
							 "  }\n"
							 "  function fun1(uint x) returns (uint b) {\n"
							 "    return 11;\n"
							 "  }\n"
							 "  function fun2(uint x) returns (uint b) {\n"
							 "    return 12;\n"
							 "  }\n"
							 "}\n";
	compileAndRun(sourceCode);
	BOOST_CHECK(callContractFunction("a(bool)", false) == encodeArgs(11));
	BOOST_CHECK(callContractFunction("a(bool)", true) == encodeArgs(12));
}

BOOST_AUTO_TEST_CASE(type_conversions_cleanup)
{
	// 22-byte integer converted to a contract (i.e. address, 20 bytes), converted to a 32 byte
	// integer should drop the first two bytes
	char const* sourceCode = R"(
		contract Test {
			function test() returns (uint ret) { return uint(address(Test(address(0x11223344556677889900112233445566778899001122)))); }
		})";
	compileAndRun(sourceCode);
	BOOST_REQUIRE(callContractFunction("test()") == bytes({0x00, 0x00, 0x00, 0x00, 0x00, 0x00, 0x00, 0x00, 0x00, 0x00, 0x00, 0x00,
														   0x33, 0x44, 0x55, 0x66, 0x77, 0x88, 0x99, 0x00, 0x11, 0x22,
														   0x33, 0x44, 0x55, 0x66, 0x77, 0x88, 0x99, 0x00, 0x11, 0x22}));
}
// fixed bytes to fixed bytes conversion tests
BOOST_AUTO_TEST_CASE(convert_fixed_bytes_to_fixed_bytes_smaller_size)
{
	char const* sourceCode = R"(
		contract Test {
			function bytesToBytes(bytes4 input) returns (bytes2 ret) {
				return bytes2(input);
			}
		})";
	compileAndRun(sourceCode);
	BOOST_CHECK(callContractFunction("bytesToBytes(bytes4)", "abcd") == encodeArgs("ab"));
}

BOOST_AUTO_TEST_CASE(convert_fixed_bytes_to_fixed_bytes_greater_size)
{
	char const* sourceCode = R"(
		contract Test {
			function bytesToBytes(bytes2 input) returns (bytes4 ret) {
				return bytes4(input);
			}
		})";
	compileAndRun(sourceCode);
	BOOST_CHECK(callContractFunction("bytesToBytes(bytes2)", "ab") == encodeArgs("ab"));
}

BOOST_AUTO_TEST_CASE(convert_fixed_bytes_to_fixed_bytes_same_size)
{
	char const* sourceCode = R"(
		contract Test {
			function bytesToBytes(bytes4 input) returns (bytes4 ret) {
				return bytes4(input);
			}
		})";
	compileAndRun(sourceCode);
	BOOST_CHECK(callContractFunction("bytesToBytes(bytes4)", "abcd") == encodeArgs("abcd"));
}
// fixed bytes to uint conversion tests
BOOST_AUTO_TEST_CASE(convert_fixed_bytes_to_uint_same_size)
{
	char const* sourceCode = R"(
		contract Test {
			function bytesToUint(bytes32 s) returns (uint256 h) {
				return uint(s);
			}
		})";
	compileAndRun(sourceCode);
	BOOST_CHECK(callContractFunction("bytesToUint(bytes32)", string("abc2")) ==
		encodeArgs(u256("0x6162633200000000000000000000000000000000000000000000000000000000")));
}

BOOST_AUTO_TEST_CASE(convert_fixed_bytes_to_uint_same_min_size)
{
	char const* sourceCode = R"(
		contract Test {
			function bytesToUint(bytes1 s) returns (uint8 h) {
				return uint8(s);
			}
		})";
	compileAndRun(sourceCode);
	BOOST_CHECK(callContractFunction("bytesToUint(bytes1)", string("a")) ==
		encodeArgs(u256("0x61")));
}

BOOST_AUTO_TEST_CASE(convert_fixed_bytes_to_uint_smaller_size)
{
	char const* sourceCode = R"(
		contract Test {
			function bytesToUint(bytes4 s) returns (uint16 h) {
				return uint16(s);
			}
		})";
	compileAndRun(sourceCode);
	BOOST_CHECK(callContractFunction("bytesToUint(bytes4)", string("abcd")) ==
		encodeArgs(u256("0x6364")));
}

BOOST_AUTO_TEST_CASE(convert_fixed_bytes_to_uint_greater_size)
{
	char const* sourceCode = R"(
		contract Test {
			function bytesToUint(bytes4 s) returns (uint64 h) {
				return uint64(s);
			}
		})";
	compileAndRun(sourceCode);
	BOOST_CHECK(callContractFunction("bytesToUint(bytes4)", string("abcd")) ==
		encodeArgs(u256("0x61626364")));
}
// uint fixed bytes conversion tests
BOOST_AUTO_TEST_CASE(convert_uint_to_fixed_bytes_same_size)
{
	char const* sourceCode = R"(
		contract Test {
			function uintToBytes(uint256 h) returns (bytes32 s) {
				return bytes32(h);
			}
		})";
	compileAndRun(sourceCode);
	u256 a("0x6162630000000000000000000000000000000000000000000000000000000000");
	BOOST_CHECK(callContractFunction("uintToBytes(uint256)", a) == encodeArgs(a));
}

BOOST_AUTO_TEST_CASE(convert_uint_to_fixed_bytes_same_min_size)
{
	char const* sourceCode = R"(
		contract Test {
			function UintToBytes(uint8 h) returns (bytes1 s) {
				return bytes1(h);
			}
		})";
	compileAndRun(sourceCode);
	BOOST_CHECK(callContractFunction("UintToBytes(uint8)", u256("0x61")) ==
		encodeArgs(string("a")));
}

BOOST_AUTO_TEST_CASE(convert_uint_to_fixed_bytes_smaller_size)
{
	char const* sourceCode = R"(
		contract Test {
			function uintToBytes(uint32 h) returns (bytes2 s) {
				return bytes2(h);
			}
		})";
	compileAndRun(sourceCode);
	BOOST_CHECK(callContractFunction("uintToBytes(uint32)",
			u160("0x61626364")) == encodeArgs(string("cd")));
}

BOOST_AUTO_TEST_CASE(convert_uint_to_fixed_bytes_greater_size)
{
	char const* sourceCode = R"(
		contract Test {
			function UintToBytes(uint16 h) returns (bytes8 s) {
				return bytes8(h);
			}
		})";
	compileAndRun(sourceCode);
	BOOST_CHECK(callContractFunction("UintToBytes(uint16)", u256("0x6162")) ==
                encodeArgs(string("\0\0\0\0\0\0ab", 8)));
}

BOOST_AUTO_TEST_CASE(send_ether)
{
	char const* sourceCode = "contract test {\n"
							 "  function a(address addr, uint amount) returns (uint ret) {\n"
							 "    addr.send(amount);\n"
							 "    return address(this).balance;\n"
							 "  }\n"
							 "}\n";
	u256 amount(130);
	compileAndRun(sourceCode, amount + 1);
	u160 address(23);
	BOOST_CHECK(callContractFunction("a(address,uint256)", address, amount) == encodeArgs(1));
	BOOST_CHECK_EQUAL(m_state.balance(address), amount);
}

BOOST_AUTO_TEST_CASE(log0)
{
	char const* sourceCode = "contract test {\n"
							 "  function a() {\n"
							 "    log0(1);\n"
							 "  }\n"
							 "}\n";
	compileAndRun(sourceCode);
	callContractFunction("a()");
	BOOST_CHECK_EQUAL(m_logs.size(), 1);
	BOOST_CHECK_EQUAL(m_logs[0].address, m_contractAddress);
	BOOST_CHECK_EQUAL(h256(m_logs[0].data), h256(u256(1)));
	BOOST_CHECK_EQUAL(m_logs[0].topics.size(), 0);
}

BOOST_AUTO_TEST_CASE(log1)
{
	char const* sourceCode = "contract test {\n"
							 "  function a() {\n"
							 "    log1(1, 2);\n"
							 "  }\n"
							 "}\n";
	compileAndRun(sourceCode);
	callContractFunction("a()");
	BOOST_CHECK_EQUAL(m_logs.size(), 1);
	BOOST_CHECK_EQUAL(m_logs[0].address, m_contractAddress);
	BOOST_CHECK_EQUAL(h256(m_logs[0].data), h256(u256(1)));
	BOOST_CHECK_EQUAL(m_logs[0].topics.size(), 1);
	BOOST_CHECK_EQUAL(m_logs[0].topics[0], h256(u256(2)));
}

BOOST_AUTO_TEST_CASE(log2)
{
	char const* sourceCode = "contract test {\n"
							 "  function a() {\n"
							 "    log2(1, 2, 3);\n"
							 "  }\n"
							 "}\n";
	compileAndRun(sourceCode);
	callContractFunction("a()");
	BOOST_CHECK_EQUAL(m_logs.size(), 1);
	BOOST_CHECK_EQUAL(m_logs[0].address, m_contractAddress);
	BOOST_CHECK_EQUAL(h256(m_logs[0].data), h256(u256(1)));
	BOOST_CHECK_EQUAL(m_logs[0].topics.size(), 2);
	for (unsigned i = 0; i < 2; ++i)
		BOOST_CHECK_EQUAL(m_logs[0].topics[i], h256(u256(i + 2)));
}

BOOST_AUTO_TEST_CASE(log3)
{
	char const* sourceCode = "contract test {\n"
							 "  function a() {\n"
							 "    log3(1, 2, 3, 4);\n"
							 "  }\n"
							 "}\n";
	compileAndRun(sourceCode);
	callContractFunction("a()");
	BOOST_CHECK_EQUAL(m_logs.size(), 1);
	BOOST_CHECK_EQUAL(m_logs[0].address, m_contractAddress);
	BOOST_CHECK_EQUAL(h256(m_logs[0].data), h256(u256(1)));
	BOOST_CHECK_EQUAL(m_logs[0].topics.size(), 3);
	for (unsigned i = 0; i < 3; ++i)
		BOOST_CHECK_EQUAL(m_logs[0].topics[i], h256(u256(i + 2)));
}

BOOST_AUTO_TEST_CASE(log4)
{
	char const* sourceCode = "contract test {\n"
							 "  function a() {\n"
							 "    log4(1, 2, 3, 4, 5);\n"
							 "  }\n"
							 "}\n";
	compileAndRun(sourceCode);
	callContractFunction("a()");
	BOOST_CHECK_EQUAL(m_logs.size(), 1);
	BOOST_CHECK_EQUAL(m_logs[0].address, m_contractAddress);
	BOOST_CHECK_EQUAL(h256(m_logs[0].data), h256(u256(1)));
	BOOST_CHECK_EQUAL(m_logs[0].topics.size(), 4);
	for (unsigned i = 0; i < 4; ++i)
		BOOST_CHECK_EQUAL(m_logs[0].topics[i], h256(u256(i + 2)));
}

BOOST_AUTO_TEST_CASE(log_in_constructor)
{
	char const* sourceCode = "contract test {\n"
							 "  function test() {\n"
							 "    log1(1, 2);\n"
							 "  }\n"
							 "}\n";
	compileAndRun(sourceCode);
	BOOST_CHECK_EQUAL(m_logs.size(), 1);
	BOOST_CHECK_EQUAL(m_logs[0].address, m_contractAddress);
	BOOST_CHECK_EQUAL(h256(m_logs[0].data), h256(u256(1)));
	BOOST_CHECK_EQUAL(m_logs[0].topics.size(), 1);
	BOOST_CHECK_EQUAL(m_logs[0].topics[0], h256(u256(2)));
}

BOOST_AUTO_TEST_CASE(suicide)
{
	char const* sourceCode = "contract test {\n"
							 "  function a(address receiver) returns (uint ret) {\n"
							 "    suicide(receiver);\n"
							 "    return 10;\n"
							 "  }\n"
							 "}\n";
	u256 amount(130);
	compileAndRun(sourceCode, amount);
	u160 address(23);
	BOOST_CHECK(callContractFunction("a(address)", address) == bytes());
	BOOST_CHECK(!m_state.addressHasCode(m_contractAddress));
	BOOST_CHECK_EQUAL(m_state.balance(address), amount);
}

BOOST_AUTO_TEST_CASE(sha3)
{
	char const* sourceCode = "contract test {\n"
							 "  function a(bytes32 input) returns (bytes32 sha3hash) {\n"
							 "    return sha3(input);\n"
							 "  }\n"
							 "}\n";
	compileAndRun(sourceCode);
	auto f = [&](u256 const& _x) -> u256
	{
		return dev::sha3(toBigEndian(_x));
	};
	testSolidityAgainstCpp("a(bytes32)", f, u256(4));
	testSolidityAgainstCpp("a(bytes32)", f, u256(5));
	testSolidityAgainstCpp("a(bytes32)", f, u256(-1));
}

#ifdef PRECOMPILED_CONTRACTS_GAS_FIXED_IN_SOLIDITY

BOOST_AUTO_TEST_CASE(sha256)
{
	char const* sourceCode = "contract test {\n"
							 "  function a(bytes32 input) returns (bytes32 sha256hash) {\n"
							 "    return sha256(input);\n"
							 "  }\n"
							 "}\n";
	compileAndRun(sourceCode);
	auto f = [&](u256 const& _input) -> u256
	{
		h256 ret;
		dev::sha256(dev::ref(toBigEndian(_input)), bytesRef(&ret[0], 32));
		return ret;
	};
	testSolidityAgainstCpp("a(bytes32)", f, u256(4));
	testSolidityAgainstCpp("a(bytes32)", f, u256(5));
	testSolidityAgainstCpp("a(bytes32)", f, u256(-1));
}

BOOST_AUTO_TEST_CASE(ripemd)
{
	char const* sourceCode = "contract test {\n"
							 "  function a(bytes32 input) returns (bytes32 sha256hash) {\n"
							 "    return ripemd160(input);\n"
							 "  }\n"
							 "}\n";
	compileAndRun(sourceCode);
	auto f = [&](u256 const& _input) -> u256
	{
		h256 ret;
		dev::ripemd160(dev::ref(toBigEndian(_input)), bytesRef(&ret[0], 32));
		return u256(ret) >> (256 - 160);
	};
	testSolidityAgainstCpp("a(bytes32)", f, u256(4));
	testSolidityAgainstCpp("a(bytes32)", f, u256(5));
	testSolidityAgainstCpp("a(bytes32)", f, u256(-1));
}

BOOST_AUTO_TEST_CASE(ecrecover)
{
	char const* sourceCode = "contract test {\n"
							 "  function a(bytes32 h, uint8 v, bytes32 r, bytes32 s) returns (address addr) {\n"
							 "    return ecrecover(h, v, r, s);\n"
							 "  }\n"
							 "}\n";
	compileAndRun(sourceCode);
	u256 h("0x18c547e4f7b0f325ad1e56f57e26c745b09a3e503d86e00e5255ff7f715d3d1c");
	byte v = 28;
	u256 r("0x73b1693892219d736caba55bdb67216e485557ea6b6af75f37096c9aa6a5a75f");
	u256 s("0xeeb940b1d03b21e36b0e47e79769f095fe2ab855bd91e3a38756b7d75a9c4549");
	u160 addr("0xa94f5374fce5edbc8e2a8697c15331677e6ebf0b");
	BOOST_CHECK(callContractFunction("a(bytes32,uint8,bytes32,bytes32)", h, v, r, s) == encodeArgs(addr));
}

#endif

BOOST_AUTO_TEST_CASE(inter_contract_calls)
{
	char const* sourceCode = R"(
		contract Helper {
			function multiply(uint a, uint b) returns (uint c) {
				return a * b;
			}
		}
		contract Main {
			Helper h;
			function callHelper(uint a, uint b) returns (uint c) {
				return h.multiply(a, b);
			}
			function getHelper() returns (address haddress) {
				return address(h);
			}
			function setHelper(address haddress) {
				h = Helper(haddress);
			}
		})";
	compileAndRun(sourceCode, 0, "Helper");
	u160 const c_helperAddress = m_contractAddress;
	compileAndRun(sourceCode, 0, "Main");
	BOOST_REQUIRE(callContractFunction("setHelper(address)", c_helperAddress) == bytes());
	BOOST_REQUIRE(callContractFunction("getHelper()", c_helperAddress) == encodeArgs(c_helperAddress));
	u256 a(3456789);
	u256 b("0x282837623374623234aa74");
	BOOST_REQUIRE(callContractFunction("callHelper(uint256,uint256)", a, b) == encodeArgs(a * b));
}

BOOST_AUTO_TEST_CASE(inter_contract_calls_with_complex_parameters)
{
	char const* sourceCode = R"(
		contract Helper {
			function sel(uint a, bool select, uint b) returns (uint c) {
				if (select) return a; else return b;
			}
		}
		contract Main {
			Helper h;
			function callHelper(uint a, bool select, uint b) returns (uint c) {
				return h.sel(a, select, b) * 3;
			}
			function getHelper() returns (address haddress) {
				return address(h);
			}
			function setHelper(address haddress) {
				h = Helper(haddress);
			}
		})";
	compileAndRun(sourceCode, 0, "Helper");
	u160 const c_helperAddress = m_contractAddress;
	compileAndRun(sourceCode, 0, "Main");
	BOOST_REQUIRE(callContractFunction("setHelper(address)", c_helperAddress) == bytes());
	BOOST_REQUIRE(callContractFunction("getHelper()", c_helperAddress) == encodeArgs(c_helperAddress));
	u256 a(3456789);
	u256 b("0x282837623374623234aa74");
	BOOST_REQUIRE(callContractFunction("callHelper(uint256,bool,uint256)", a, true, b) == encodeArgs(a * 3));
	BOOST_REQUIRE(callContractFunction("callHelper(uint256,bool,uint256)", a, false, b) == encodeArgs(b * 3));
}

BOOST_AUTO_TEST_CASE(inter_contract_calls_accessing_this)
{
	char const* sourceCode = R"(
		contract Helper {
			function getAddress() returns (address addr) {
				return address(this);
			}
		}
		contract Main {
			Helper h;
			function callHelper() returns (address addr) {
				return h.getAddress();
			}
			function getHelper() returns (address addr) {
				return address(h);
			}
			function setHelper(address addr) {
				h = Helper(addr);
			}
		})";
	compileAndRun(sourceCode, 0, "Helper");
	u160 const c_helperAddress = m_contractAddress;
	compileAndRun(sourceCode, 0, "Main");
	BOOST_REQUIRE(callContractFunction("setHelper(address)", c_helperAddress) == bytes());
	BOOST_REQUIRE(callContractFunction("getHelper()", c_helperAddress) == encodeArgs(c_helperAddress));
	BOOST_REQUIRE(callContractFunction("callHelper()") == encodeArgs(c_helperAddress));
}

BOOST_AUTO_TEST_CASE(calls_to_this)
{
	char const* sourceCode = R"(
		contract Helper {
			function invoke(uint a, uint b) returns (uint c) {
				return this.multiply(a, b, 10);
			}
			function multiply(uint a, uint b, uint8 c) returns (uint ret) {
				return a * b + c;
			}
		}
		contract Main {
			Helper h;
			function callHelper(uint a, uint b) returns (uint ret) {
				return h.invoke(a, b);
			}
			function getHelper() returns (address addr) {
				return address(h);
			}
			function setHelper(address addr) {
				h = Helper(addr);
			}
		})";
	compileAndRun(sourceCode, 0, "Helper");
	u160 const c_helperAddress = m_contractAddress;
	compileAndRun(sourceCode, 0, "Main");
	BOOST_REQUIRE(callContractFunction("setHelper(address)", c_helperAddress) == bytes());
	BOOST_REQUIRE(callContractFunction("getHelper()", c_helperAddress) == encodeArgs(c_helperAddress));
	u256 a(3456789);
	u256 b("0x282837623374623234aa74");
	BOOST_REQUIRE(callContractFunction("callHelper(uint256,uint256)", a, b) == encodeArgs(a * b + 10));
}

BOOST_AUTO_TEST_CASE(inter_contract_calls_with_local_vars)
{
	// note that a reference to another contract's function occupies two stack slots,
	// so this tests correct stack slot allocation
	char const* sourceCode = R"(
		contract Helper {
			function multiply(uint a, uint b) returns (uint c) {
				return a * b;
			}
		}
		contract Main {
			Helper h;
			function callHelper(uint a, uint b) returns (uint c) {
				var fu = h.multiply;
				var y = 9;
				var ret = fu(a, b);
				return ret + y;
			}
			function getHelper() returns (address haddress) {
				return address(h);
			}
			function setHelper(address haddress) {
				h = Helper(haddress);
			}
		})";
	compileAndRun(sourceCode, 0, "Helper");
	u160 const c_helperAddress = m_contractAddress;
	compileAndRun(sourceCode, 0, "Main");
	BOOST_REQUIRE(callContractFunction("setHelper(address)", c_helperAddress) == bytes());
	BOOST_REQUIRE(callContractFunction("getHelper()", c_helperAddress) == encodeArgs(c_helperAddress));
	u256 a(3456789);
	u256 b("0x282837623374623234aa74");
	BOOST_REQUIRE(callContractFunction("callHelper(uint256,uint256)", a, b) == encodeArgs(a * b + 9));
}

BOOST_AUTO_TEST_CASE(fixed_bytes_in_calls)
{
	char const* sourceCode = R"(
		contract Helper {
			function invoke(bytes3 x, bool stop) returns (bytes4 ret) {
				return x;
			}
		}
		contract Main {
			Helper h;
			function callHelper(bytes2 x, bool stop) returns (bytes5 ret) {
				return h.invoke(x, stop);
			}
			function getHelper() returns (address addr) {
				return address(h);
			}
			function setHelper(address addr) {
				h = Helper(addr);
			}
		})";
	compileAndRun(sourceCode, 0, "Helper");
	u160 const c_helperAddress = m_contractAddress;
	compileAndRun(sourceCode, 0, "Main");
	BOOST_REQUIRE(callContractFunction("setHelper(address)", c_helperAddress) == bytes());
	BOOST_REQUIRE(callContractFunction("getHelper()", c_helperAddress) == encodeArgs(c_helperAddress));
	BOOST_CHECK(callContractFunction("callHelper(bytes2,bool)", string("\0a", 2), true) == encodeArgs(string("\0a\0\0\0", 5)));
}

BOOST_AUTO_TEST_CASE(constructor_arguments)
{
	char const* sourceCode = R"(
		contract Helper {
			bytes3 name;
			bool flag;

			function Helper(bytes3 x, bool f) {
				name = x;
				flag = f;
			}
			function getName() returns (bytes3 ret) { return name; }
			function getFlag() returns (bool ret) { return flag; }
		}
		contract Main {
			Helper h;
			function Main() {
				h = new Helper("abc", true);
			}
			function getFlag() returns (bool ret) { return h.getFlag(); }
			function getName() returns (bytes3 ret) { return h.getName(); }
		})";
	compileAndRun(sourceCode, 0, "Main");
	BOOST_REQUIRE(callContractFunction("getFlag()") == encodeArgs(true));
	BOOST_REQUIRE(callContractFunction("getName()") == encodeArgs("abc"));
}

BOOST_AUTO_TEST_CASE(functions_called_by_constructor)
{
	char const* sourceCode = R"(
		contract Test {
			bytes3 name;
			bool flag;
			function Test() {
				setName("abc");
			}
			function getName() returns (bytes3 ret) { return name; }
			function setName(bytes3 _name) private { name = _name; }
		})";
	compileAndRun(sourceCode);
	BOOST_REQUIRE(callContractFunction("getName()") == encodeArgs("abc"));
}

BOOST_AUTO_TEST_CASE(contracts_as_addresses)
{
	char const* sourceCode = R"(
		contract helper {
		}
		contract test {
			helper h;
			function test() { h = new helper(); h.send(5); }
			function getBalance() returns (uint256 myBalance, uint256 helperBalance) {
				myBalance = this.balance;
				helperBalance = h.balance;
			}
		}
	)";
	compileAndRun(sourceCode, 20);
	BOOST_REQUIRE(callContractFunction("getBalance()") == encodeArgs(u256(20 - 5), u256(5)));
}

BOOST_AUTO_TEST_CASE(gas_and_value_basic)
{
	char const* sourceCode = R"(
		contract helper {
			bool flag;
			function getBalance() returns (uint256 myBalance) {
				return this.balance;
			}
			function setFlag() { flag = true; }
			function getFlag() returns (bool fl) { return flag; }
		}
		contract test {
			helper h;
			function test() { h = new helper(); }
			function sendAmount(uint amount) returns (uint256 bal) {
				return h.getBalance.value(amount)();
			}
			function outOfGas() returns (bool ret) {
				h.setFlag.gas(2)(); // should fail due to OOG
				return true;
			}
			function checkState() returns (bool flagAfter, uint myBal) {
				flagAfter = h.getFlag();
				myBal = this.balance;
			}
		}
	)";
	compileAndRun(sourceCode, 20);
	BOOST_REQUIRE(callContractFunction("sendAmount(uint256)", 5) == encodeArgs(5));
	// call to helper should not succeed but amount should be transferred anyway
	BOOST_REQUIRE(callContractFunction("outOfGas()", 5) == bytes());
	BOOST_REQUIRE(callContractFunction("checkState()", 5) == encodeArgs(false, 20 - 5));
}

BOOST_AUTO_TEST_CASE(gas_for_builtin)
{
	char const* sourceCode = R"(
		contract Contract {
			function test(uint g) returns (bytes32 data, bool flag) {
				data = ripemd160.gas(g)("abc");
				flag = true;
			}
		}
	)";
	compileAndRun(sourceCode);
	BOOST_CHECK(callContractFunction("test(uint256)", 500) == bytes());
	BOOST_CHECK(callContractFunction("test(uint256)", 800) == encodeArgs(u256("0x8eb208f7e05d987a9b044a8e98c6b087f15a0bfc"), true));
}

BOOST_AUTO_TEST_CASE(value_complex)
{
	char const* sourceCode = R"(
		contract helper {
			function getBalance() returns (uint256 myBalance) {
				return this.balance;
			}
		}
		contract test {
			helper h;
			function test() { h = new helper(); }
			function sendAmount(uint amount) returns (uint256 bal) {
				var x1 = h.getBalance.value(amount);
				uint someStackElement = 20;
				var x2 = x1.gas(1000);
				return x2.value(amount + 3)();// overwrite value
			}
		}
	)";
	compileAndRun(sourceCode, 20);
	BOOST_REQUIRE(callContractFunction("sendAmount(uint256)", 5) == encodeArgs(8));
}

BOOST_AUTO_TEST_CASE(value_insane)
{
	char const* sourceCode = R"(
		contract helper {
			function getBalance() returns (uint256 myBalance) {
				return this.balance;
			}
		}
		contract test {
			helper h;
			function test() { h = new helper(); }
			function sendAmount(uint amount) returns (uint256 bal) {
				var x1 = h.getBalance.value;
				var x2 = x1(amount).gas;
				var x3 = x2(1000).value;
				return x3(amount + 3)();// overwrite value
			}
		}
	)";
	compileAndRun(sourceCode, 20);
	BOOST_REQUIRE(callContractFunction("sendAmount(uint256)", 5) == encodeArgs(8));
}

BOOST_AUTO_TEST_CASE(value_for_constructor)
{
	char const* sourceCode = R"(
		contract Helper {
			bytes3 name;
			bool flag;
			function Helper(bytes3 x, bool f) {
				name = x;
				flag = f;
			}
			function getName() returns (bytes3 ret) { return name; }
			function getFlag() returns (bool ret) { return flag; }
		}
		contract Main {
			Helper h;
			function Main() {
				h = new Helper.value(10)("abc", true);
			}
			function getFlag() returns (bool ret) { return h.getFlag(); }
			function getName() returns (bytes3 ret) { return h.getName(); }
			function getBalances() returns (uint me, uint them) { me = this.balance; them = h.balance;}
		})";
	compileAndRun(sourceCode, 22, "Main");
	BOOST_REQUIRE(callContractFunction("getFlag()") == encodeArgs(true));
	BOOST_REQUIRE(callContractFunction("getName()") == encodeArgs("abc"));
	BOOST_REQUIRE(callContractFunction("getBalances()") == encodeArgs(12, 10));
}

BOOST_AUTO_TEST_CASE(virtual_function_calls)
{
	char const* sourceCode = R"(
		contract Base {
			function f() returns (uint i) { return g(); }
			function g() returns (uint i) { return 1; }
		}
		contract Derived is Base {
			function g() returns (uint i) { return 2; }
		}
	)";
	compileAndRun(sourceCode, 0, "Derived");
	BOOST_CHECK(callContractFunction("g()") == encodeArgs(2));
	BOOST_CHECK(callContractFunction("f()") == encodeArgs(2));
}

BOOST_AUTO_TEST_CASE(access_base_storage)
{
	char const* sourceCode = R"(
		contract Base {
			uint dataBase;
			function getViaBase() returns (uint i) { return dataBase; }
		}
		contract Derived is Base {
			uint dataDerived;
			function setData(uint base, uint derived) returns (bool r) {
				dataBase = base;
				dataDerived = derived;
				return true;
			}
			function getViaDerived() returns (uint base, uint derived) {
				base = dataBase;
				derived = dataDerived;
			}
		}
	)";
	compileAndRun(sourceCode, 0, "Derived");
	BOOST_CHECK(callContractFunction("setData(uint256,uint256)", 1, 2) == encodeArgs(true));
	BOOST_CHECK(callContractFunction("getViaBase()") == encodeArgs(1));
	BOOST_CHECK(callContractFunction("getViaDerived()") == encodeArgs(1, 2));
}

BOOST_AUTO_TEST_CASE(single_copy_with_multiple_inheritance)
{
	char const* sourceCode = R"(
		contract Base {
			uint data;
			function setData(uint i) { data = i; }
			function getViaBase() returns (uint i) { return data; }
		}
		contract A is Base { function setViaA(uint i) { setData(i); } }
		contract B is Base { function getViaB() returns (uint i) { return getViaBase(); } }
		contract Derived is Base, B, A { }
	)";
	compileAndRun(sourceCode, 0, "Derived");
	BOOST_CHECK(callContractFunction("getViaB()") == encodeArgs(0));
	BOOST_CHECK(callContractFunction("setViaA(uint256)", 23) == encodeArgs());
	BOOST_CHECK(callContractFunction("getViaB()") == encodeArgs(23));
}

BOOST_AUTO_TEST_CASE(explicit_base_cass)
{
	char const* sourceCode = R"(
		contract BaseBase { function g() returns (uint r) { return 1; } }
		contract Base is BaseBase { function g() returns (uint r) { return 2; } }
		contract Derived is Base {
			function f() returns (uint r) { return BaseBase.g(); }
			function g() returns (uint r) { return 3; }
		}
	)";
	compileAndRun(sourceCode, 0, "Derived");
	BOOST_CHECK(callContractFunction("g()") == encodeArgs(3));
	BOOST_CHECK(callContractFunction("f()") == encodeArgs(1));
}

BOOST_AUTO_TEST_CASE(base_constructor_arguments)
{
	char const* sourceCode = R"(
		contract BaseBase {
			uint m_a;
			function BaseBase(uint a) {
				m_a = a;
			}
		}
		contract Base is BaseBase(7) {
			function Base() {
				m_a *= m_a;
			}
		}
		contract Derived is Base() {
			function getA() returns (uint r) { return m_a; }
		}
	)";
	compileAndRun(sourceCode, 0, "Derived");
	BOOST_CHECK(callContractFunction("getA()") == encodeArgs(7 * 7));
}

BOOST_AUTO_TEST_CASE(function_usage_in_constructor_arguments)
{
	char const* sourceCode = R"(
		contract BaseBase {
			uint m_a;
			function BaseBase(uint a) {
				m_a = a;
			}
			function g() returns (uint r) { return 2; }
		}
		contract Base is BaseBase(BaseBase.g()) {
		}
		contract Derived is Base() {
			function getA() returns (uint r) { return m_a; }
		}
	)";
	compileAndRun(sourceCode, 0, "Derived");
	BOOST_CHECK(callContractFunction("getA()") == encodeArgs(2));
}

BOOST_AUTO_TEST_CASE(virtual_function_usage_in_constructor_arguments)
{
	char const* sourceCode = R"(
		contract BaseBase {
			uint m_a;
			function BaseBase(uint a) {
				m_a = a;
			}
			function overridden() returns (uint r) { return 1; }
			function g() returns (uint r) { return overridden(); }
		}
		contract Base is BaseBase(BaseBase.g()) {
		}
		contract Derived is Base() {
			function getA() returns (uint r) { return m_a; }
			function overridden() returns (uint r) { return 2; }
		}
	)";
	compileAndRun(sourceCode, 0, "Derived");
	BOOST_CHECK(callContractFunction("getA()") == encodeArgs(2));
}

BOOST_AUTO_TEST_CASE(constructor_argument_overriding)
{
	char const* sourceCode = R"(
		contract BaseBase {
			uint m_a;
			function BaseBase(uint a) {
				m_a = a;
			}
		}
		contract Base is BaseBase(2) { }
		contract Derived is BaseBase(3), Base {
			function getA() returns (uint r) { return m_a; }
		}
	)";
	compileAndRun(sourceCode, 0, "Derived");
	BOOST_CHECK(callContractFunction("getA()") == encodeArgs(3));
}

BOOST_AUTO_TEST_CASE(function_modifier)
{
	char const* sourceCode = R"(
		contract C {
			function getOne() nonFree returns (uint r) { return 1; }
			modifier nonFree { if (msg.value > 0) _ }
		}
	)";
	compileAndRun(sourceCode);
	BOOST_CHECK(callContractFunction("getOne()") == encodeArgs(0));
	BOOST_CHECK(callContractFunctionWithValue("getOne()", 1) == encodeArgs(1));
}

BOOST_AUTO_TEST_CASE(function_modifier_local_variables)
{
	char const* sourceCode = R"(
		contract C {
			modifier mod1 { var a = 1; var b = 2; _ }
			modifier mod2(bool a) { if (a) return; else _ }
			function f(bool a) mod1 mod2(a) returns (uint r) { return 3; }
		}
	)";
	compileAndRun(sourceCode);
	BOOST_CHECK(callContractFunction("f(bool)", true) == encodeArgs(0));
	BOOST_CHECK(callContractFunction("f(bool)", false) == encodeArgs(3));
}

BOOST_AUTO_TEST_CASE(function_modifier_loop)
{
	char const* sourceCode = R"(
		contract C {
			modifier repeat(uint count) { for (var i = 0; i < count; ++i) _ }
			function f() repeat(10) returns (uint r) { r += 1; }
		}
	)";
	compileAndRun(sourceCode);
	BOOST_CHECK(callContractFunction("f()") == encodeArgs(10));
}

BOOST_AUTO_TEST_CASE(function_modifier_multi_invocation)
{
	char const* sourceCode = R"(
		contract C {
			modifier repeat(bool twice) { if (twice) _ _ }
			function f(bool twice) repeat(twice) returns (uint r) { r += 1; }
		}
	)";
	compileAndRun(sourceCode);
	BOOST_CHECK(callContractFunction("f(bool)", false) == encodeArgs(1));
	BOOST_CHECK(callContractFunction("f(bool)", true) == encodeArgs(2));
}

BOOST_AUTO_TEST_CASE(function_modifier_multi_with_return)
{
	// Here, the explicit return prevents the second execution
	char const* sourceCode = R"(
		contract C {
			modifier repeat(bool twice) { if (twice) _ _ }
			function f(bool twice) repeat(twice) returns (uint r) { r += 1; return r; }
		}
	)";
	compileAndRun(sourceCode);
	BOOST_CHECK(callContractFunction("f(bool)", false) == encodeArgs(1));
	BOOST_CHECK(callContractFunction("f(bool)", true) == encodeArgs(1));
}

BOOST_AUTO_TEST_CASE(function_modifier_overriding)
{
	char const* sourceCode = R"(
		contract A {
			function f() mod returns (bool r) { return true; }
			modifier mod { _ }
		}
		contract C is A {
			modifier mod { }
		}
	)";
	compileAndRun(sourceCode);
	BOOST_CHECK(callContractFunction("f()") == encodeArgs(false));
}

BOOST_AUTO_TEST_CASE(function_modifier_calling_functions_in_creation_context)
{
	char const* sourceCode = R"(
		contract A {
			uint data;
			function A() mod1 { f1(); }
			function f1() mod2 { data |= 0x1; }
			function f2() { data |= 0x20; }
			function f3() { }
			modifier mod1 { f2(); _ }
			modifier mod2 { f3(); }
			function getData() returns (uint r) { return data; }
		}
		contract C is A {
			modifier mod1 { f4(); _ }
			function f3() { data |= 0x300; }
			function f4() { data |= 0x4000; }
		}
	)";
	compileAndRun(sourceCode);
	BOOST_CHECK(callContractFunction("getData()") == encodeArgs(0x4300));
}

BOOST_AUTO_TEST_CASE(function_modifier_for_constructor)
{
	char const* sourceCode = R"(
		contract A {
			uint data;
			function A() mod1 { data |= 2; }
			modifier mod1 { data |= 1; _ }
			function getData() returns (uint r) { return data; }
		}
		contract C is A {
			modifier mod1 { data |= 4; _ }
		}
	)";
	compileAndRun(sourceCode);
	BOOST_CHECK(callContractFunction("getData()") == encodeArgs(4 | 2));
}

BOOST_AUTO_TEST_CASE(use_std_lib)
{
	char const* sourceCode = R"(
		import "mortal";
		contract Icarus is mortal { }
	)";
	m_addStandardSources = true;
	u256 amount(130);
	u160 address(23);
	compileAndRun(sourceCode, amount, "Icarus");
	u256 balanceBefore = m_state.balance(m_sender);
	BOOST_CHECK(callContractFunction("kill()") == bytes());
	BOOST_CHECK(!m_state.addressHasCode(m_contractAddress));
	BOOST_CHECK(m_state.balance(m_sender) > balanceBefore);
}

BOOST_AUTO_TEST_CASE(crazy_elementary_typenames_on_stack)
{
	char const* sourceCode = R"(
		contract C {
			function f() returns (uint r) {
				uint; uint; uint; uint;
				int x = -7;
				var a = uint;
				return a(x);
			}
		}
	)";
	compileAndRun(sourceCode);
	BOOST_CHECK(callContractFunction("f()") == encodeArgs(u256(-7)));
}

BOOST_AUTO_TEST_CASE(super)
{
	char const* sourceCode = R"(
		contract A { function f() returns (uint r) { return 1; } }
		contract B is A { function f() returns (uint r) { return super.f() | 2; } }
		contract C is A { function f() returns (uint r) { return super.f() | 4; } }
		contract D is B, C { function f() returns (uint r) { return super.f() | 8; } }
	)";
	compileAndRun(sourceCode, 0, "D");
	BOOST_CHECK(callContractFunction("f()") == encodeArgs(1 | 2 | 4 | 8));
}

BOOST_AUTO_TEST_CASE(super_in_constructor)
{
	char const* sourceCode = R"(
		contract A { function f() returns (uint r) { return 1; } }
		contract B is A { function f() returns (uint r) { return super.f() | 2; } }
		contract C is A { function f() returns (uint r) { return super.f() | 4; } }
		contract D is B, C { uint data; function D() { data = super.f() | 8; } function f() returns (uint r) { return data; } }
	)";
	compileAndRun(sourceCode, 0, "D");
	BOOST_CHECK(callContractFunction("f()") == encodeArgs(1 | 2 | 4 | 8));
}

BOOST_AUTO_TEST_CASE(fallback_function)
{
	char const* sourceCode = R"(
		contract A {
			uint data;
			function() returns (uint r) { data = 1; return 2; }
			function getData() returns (uint r) { return data; }
		}
	)";
	compileAndRun(sourceCode);
	BOOST_CHECK(callContractFunction("getData()") == encodeArgs(0));
	BOOST_CHECK(callContractFunction("") == encodeArgs(2));
	BOOST_CHECK(callContractFunction("getData()") == encodeArgs(1));
}

BOOST_AUTO_TEST_CASE(inherited_fallback_function)
{
	char const* sourceCode = R"(
		contract A {
			uint data;
			function() returns (uint r) { data = 1; return 2; }
			function getData() returns (uint r) { return data; }
		}
		contract B is A {}
	)";
	compileAndRun(sourceCode, 0, "B");
	BOOST_CHECK(callContractFunction("getData()") == encodeArgs(0));
	BOOST_CHECK(callContractFunction("") == encodeArgs(2));
	BOOST_CHECK(callContractFunction("getData()") == encodeArgs(1));
}

BOOST_AUTO_TEST_CASE(event)
{
	char const* sourceCode = R"(
		contract ClientReceipt {
			event Deposit(address indexed _from, bytes32 indexed _id, uint _value);
			function deposit(bytes32 _id, bool _manually) {
				if (_manually) {
					bytes32 s = 0x19dacbf83c5de6658e14cbf7bcae5c15eca2eedecf1c66fbca928e4d351bea0f;
					log3(bytes32(msg.value), s, bytes32(msg.sender), _id);
				} else
					Deposit(msg.sender, _id, msg.value);
			}
		}
	)";
	compileAndRun(sourceCode);
	u256 value(18);
	u256 id(0x1234);
	for (bool manually: {true, false})
	{
		callContractFunctionWithValue("deposit(bytes32,bool)", value, id, manually);
		BOOST_REQUIRE_EQUAL(m_logs.size(), 1);
		BOOST_CHECK_EQUAL(m_logs[0].address, m_contractAddress);
		BOOST_CHECK_EQUAL(h256(m_logs[0].data), h256(u256(value)));
		BOOST_REQUIRE_EQUAL(m_logs[0].topics.size(), 3);
		BOOST_CHECK_EQUAL(m_logs[0].topics[0], dev::sha3(string("Deposit(address,bytes32,uint256)")));
		BOOST_CHECK_EQUAL(m_logs[0].topics[1], h256(m_sender));
		BOOST_CHECK_EQUAL(m_logs[0].topics[2], h256(id));
	}
}

BOOST_AUTO_TEST_CASE(event_no_arguments)
{
	char const* sourceCode = R"(
		contract ClientReceipt {
			event Deposit;
			function deposit() {
				Deposit();
			}
		}
	)";
	compileAndRun(sourceCode);
	callContractFunction("deposit()");
	BOOST_REQUIRE_EQUAL(m_logs.size(), 1);
	BOOST_CHECK_EQUAL(m_logs[0].address, m_contractAddress);
	BOOST_CHECK(m_logs[0].data.empty());
	BOOST_REQUIRE_EQUAL(m_logs[0].topics.size(), 1);
	BOOST_CHECK_EQUAL(m_logs[0].topics[0], dev::sha3(string("Deposit()")));
}

BOOST_AUTO_TEST_CASE(event_anonymous)
{
	char const* sourceCode = R"(
		contract ClientReceipt {
			event Deposit() anonymous;
			function deposit() {
				Deposit();
			}
		}
	)";
	compileAndRun(sourceCode);
	callContractFunction("deposit()");
	BOOST_REQUIRE_EQUAL(m_logs[0].topics.size(), 0);
}

BOOST_AUTO_TEST_CASE(event_anonymous_with_topics)
{
	char const* sourceCode = R"(
		contract ClientReceipt {
			event Deposit(address indexed _from, bytes32 indexed _id, uint _value) anonymous;
			function deposit(bytes32 _id, bool _manually) {
				Deposit(msg.sender, _id, msg.value);
			}
		}
	)";
	compileAndRun(sourceCode);
	u256 value(18);
	u256 id(0x1234);
	callContractFunctionWithValue("deposit(bytes32,bool)", value, id);
	BOOST_REQUIRE_EQUAL(m_logs.size(), 1);
	BOOST_CHECK_EQUAL(m_logs[0].address, m_contractAddress);
	BOOST_CHECK_EQUAL(h256(m_logs[0].data), h256(u256(value)));
	BOOST_REQUIRE_EQUAL(m_logs[0].topics.size(), 2);
	BOOST_CHECK_EQUAL(m_logs[0].topics[0], h256(m_sender));
	BOOST_CHECK_EQUAL(m_logs[0].topics[1], h256(id));
}

BOOST_AUTO_TEST_CASE(event_lots_of_data)
{
	char const* sourceCode = R"(
		contract ClientReceipt {
			event Deposit(address _from, bytes32 _id, uint _value, bool _flag);
			function deposit(bytes32 _id) {
				Deposit(msg.sender, _id, msg.value, true);
			}
		}
	)";
	compileAndRun(sourceCode);
	u256 value(18);
	u256 id(0x1234);
	callContractFunctionWithValue("deposit(bytes32)", value, id);
	BOOST_REQUIRE_EQUAL(m_logs.size(), 1);
	BOOST_CHECK_EQUAL(m_logs[0].address, m_contractAddress);
	BOOST_CHECK(m_logs[0].data == encodeArgs((u160)m_sender, id, value, true));
	BOOST_REQUIRE_EQUAL(m_logs[0].topics.size(), 1);
	BOOST_CHECK_EQUAL(m_logs[0].topics[0], dev::sha3(string("Deposit(address,bytes32,uint256,bool)")));
}

BOOST_AUTO_TEST_CASE(empty_name_input_parameter_with_named_one)
{
	char const* sourceCode = R"(
		contract test {
			function f(uint, uint k) returns(uint ret_k, uint ret_g){
				uint g = 8;
				ret_k = k;
				ret_g = g;
			}
		})";
	compileAndRun(sourceCode);
	BOOST_CHECK(callContractFunction("f(uint256,uint256)", 5, 9) != encodeArgs(5, 8));
	BOOST_CHECK(callContractFunction("f(uint256,uint256)", 5, 9) == encodeArgs(9, 8));
}

BOOST_AUTO_TEST_CASE(empty_name_return_parameter)
{
	char const* sourceCode = R"(
		contract test {
			function f(uint k) returns(uint){
				return k;
		}
		})";
	compileAndRun(sourceCode);
	BOOST_CHECK(callContractFunction("f(uint256)", 9) == encodeArgs(9));
}

BOOST_AUTO_TEST_CASE(sha3_multiple_arguments)
{
	char const* sourceCode = R"(
		contract c {
			function foo(uint a, uint b, uint c) returns (bytes32 d)
			{
				d = sha3(a, b, c);
			}
		})";
	compileAndRun(sourceCode);

	BOOST_CHECK(callContractFunction("foo(uint256,uint256,uint256)", 10, 12, 13) == encodeArgs(
					dev::sha3(
						toBigEndian(u256(10)) +
						toBigEndian(u256(12)) +
						toBigEndian(u256(13)))));
}

BOOST_AUTO_TEST_CASE(sha3_multiple_arguments_with_numeric_literals)
{
	char const* sourceCode = R"(
		contract c {
			function foo(uint a, uint16 b) returns (bytes32 d)
			{
				d = sha3(a, b, 145);
			}
		})";
	compileAndRun(sourceCode);

	BOOST_CHECK(callContractFunction("foo(uint256,uint16)", 10, 12) == encodeArgs(
					dev::sha3(
						toBigEndian(u256(10)) +
						bytes{0x0, 0xc} +
						bytes(1, 0x91))));
}

BOOST_AUTO_TEST_CASE(sha3_multiple_arguments_with_string_literals)
{
	char const* sourceCode = R"(
		contract c {
			function foo() returns (bytes32 d)
			{
				d = sha3("foo");
			}
			function bar(uint a, uint16 b) returns (bytes32 d)
			{
				d = sha3(a, b, 145, "foo");
			}
		})";
	compileAndRun(sourceCode);

	BOOST_CHECK(callContractFunction("foo()") == encodeArgs(dev::sha3("foo")));

	BOOST_CHECK(callContractFunction("bar(uint256,uint16)", 10, 12) == encodeArgs(
					dev::sha3(
						toBigEndian(u256(10)) +
						bytes{0x0, 0xc} +
						bytes(1, 0x91) +
						bytes{0x66, 0x6f, 0x6f})));
}

BOOST_AUTO_TEST_CASE(generic_call)
{
	char const* sourceCode = R"**(
			contract receiver {
				uint public received;
				function receive(uint256 x) { received = x; }
			}
			contract sender {
				function doSend(address rec) returns (uint d)
				{
					bytes4 signature = bytes4(bytes32(sha3("receive(uint256)")));
					rec.call.value(2)(signature, 23);
					return receiver(rec).received();
				}
			}
	)**";
	compileAndRun(sourceCode, 0, "receiver");
	u160 const c_receiverAddress = m_contractAddress;
	compileAndRun(sourceCode, 50, "sender");
	BOOST_REQUIRE(callContractFunction("doSend(address)", c_receiverAddress) == encodeArgs(23));
	BOOST_CHECK_EQUAL(m_state.balance(m_contractAddress), 50 - 2);
}

BOOST_AUTO_TEST_CASE(store_bytes)
{
	// this test just checks that the copy loop does not mess up the stack
	char const* sourceCode = R"(
		contract C {
			function save() returns (uint r) {
				r = 23;
				savedData = msg.data;
				r = 24;
			}
			bytes savedData;
		}
	)";
	compileAndRun(sourceCode);
	// empty copy loop
	BOOST_CHECK(callContractFunction("save()") == encodeArgs(24));
	BOOST_CHECK(callContractFunction("save()", "abcdefg") == encodeArgs(24));
}

BOOST_AUTO_TEST_CASE(bytes_from_calldata_to_memory)
{
	char const* sourceCode = R"(
		contract C {
			function() returns (bytes32) {
				return sha3("abc", msg.data);
			}
		}
	)";
	compileAndRun(sourceCode);
	bytes calldata1 = bytes(61, 0x22) + bytes(12, 0x12);
	sendMessage(calldata1, false);
	BOOST_CHECK(m_output == encodeArgs(dev::sha3(bytes{'a', 'b', 'c'} + calldata1)));
}

BOOST_AUTO_TEST_CASE(call_forward_bytes)
{
	char const* sourceCode = R"(
		contract receiver {
			uint public received;
			function receive(uint x) { received += x + 1; }
			function() { received = 0x80; }
		}
		contract sender {
			function sender() { rec = new receiver(); }
			function() { savedData = msg.data; }
			function forward() returns (bool) { rec.call(savedData); return true; }
			function clear() returns (bool) { delete savedData; return true; }
			function val() returns (uint) { return rec.received(); }
			receiver rec;
			bytes savedData;
		}
	)";
	compileAndRun(sourceCode, 0, "sender");
	BOOST_CHECK(callContractFunction("receive(uint256)", 7) == bytes());
	BOOST_CHECK(callContractFunction("val()") == encodeArgs(0));
	BOOST_CHECK(callContractFunction("forward()") == encodeArgs(true));
	BOOST_CHECK(callContractFunction("val()") == encodeArgs(8));
	BOOST_CHECK(callContractFunction("clear()") == encodeArgs(true));
	BOOST_CHECK(callContractFunction("val()") == encodeArgs(8));
	BOOST_CHECK(callContractFunction("forward()") == encodeArgs(true));
	BOOST_CHECK(callContractFunction("val()") == encodeArgs(0x80));
}

BOOST_AUTO_TEST_CASE(copying_bytes_multiassign)
{
	char const* sourceCode = R"(
		contract receiver {
			uint public received;
			function receive(uint x) { received += x + 1; }
			function() { received = 0x80; }
		}
		contract sender {
			function sender() { rec = new receiver(); }
			function() { savedData1 = savedData2 = msg.data; }
			function forward(bool selector) returns (bool) {
				if (selector) { rec.call(savedData1); delete savedData1; }
				else { rec.call(savedData2); delete savedData2; }
				return true;
			}
			function val() returns (uint) { return rec.received(); }
			receiver rec;
			bytes savedData1;
			bytes savedData2;
		}
	)";
	compileAndRun(sourceCode, 0, "sender");
	BOOST_CHECK(callContractFunction("receive(uint256)", 7) == bytes());
	BOOST_CHECK(callContractFunction("val()") == encodeArgs(0));
	BOOST_CHECK(callContractFunction("forward(bool)", true) == encodeArgs(true));
	BOOST_CHECK(callContractFunction("val()") == encodeArgs(8));
	BOOST_CHECK(callContractFunction("forward(bool)", false) == encodeArgs(true));
	BOOST_CHECK(callContractFunction("val()") == encodeArgs(16));
	BOOST_CHECK(callContractFunction("forward(bool)", true) == encodeArgs(true));
	BOOST_CHECK(callContractFunction("val()") == encodeArgs(0x80));
}

BOOST_AUTO_TEST_CASE(delete_removes_bytes_data)
{
	char const* sourceCode = R"(
		contract c {
			function() { data = msg.data; }
			function del() returns (bool) { delete data; return true; }
			bytes data;
		}
	)";
	compileAndRun(sourceCode);
	BOOST_CHECK(callContractFunction("---", 7) == bytes());
	BOOST_CHECK(!m_state.storage(m_contractAddress).empty());
	BOOST_CHECK(callContractFunction("del()", 7) == encodeArgs(true));
	BOOST_CHECK(m_state.storage(m_contractAddress).empty());
}

BOOST_AUTO_TEST_CASE(copy_from_calldata_removes_bytes_data)
{
	char const* sourceCode = R"(
		contract c {
			function set() returns (bool) { data = msg.data; return true; }
			function() { data = msg.data; }
			bytes data;
		}
	)";
	compileAndRun(sourceCode);
	BOOST_CHECK(callContractFunction("set()", 1, 2, 3, 4, 5) == encodeArgs(true));
	BOOST_CHECK(!m_state.storage(m_contractAddress).empty());
	sendMessage(bytes(), false);
	BOOST_CHECK(m_output == bytes());
	BOOST_CHECK(m_state.storage(m_contractAddress).empty());
}

BOOST_AUTO_TEST_CASE(copy_removes_bytes_data)
{
	char const* sourceCode = R"(
		contract c {
			function set() returns (bool) { data1 = msg.data; return true; }
			function reset() returns (bool) { data1 = data2; return true; }
			bytes data1;
			bytes data2;
		}
	)";
	compileAndRun(sourceCode);
	BOOST_CHECK(callContractFunction("set()", 1, 2, 3, 4, 5) == encodeArgs(true));
	BOOST_CHECK(!m_state.storage(m_contractAddress).empty());
	BOOST_CHECK(callContractFunction("reset()") == encodeArgs(true));
	BOOST_CHECK(m_state.storage(m_contractAddress).empty());
}

BOOST_AUTO_TEST_CASE(bytes_inside_mappings)
{
	char const* sourceCode = R"(
		contract c {
			function set(uint key) returns (bool) { data[key] = msg.data; return true; }
			function copy(uint from, uint to) returns (bool) { data[to] = data[from]; return true; }
			mapping(uint => bytes) data;
		}
	)";
	compileAndRun(sourceCode);
	// store a short byte array at 1 and a longer one at 2
	BOOST_CHECK(callContractFunction("set(uint256)", 1, 2) == encodeArgs(true));
	BOOST_CHECK(callContractFunction("set(uint256)", 2, 2, 3, 4, 5) == encodeArgs(true));
	BOOST_CHECK(!m_state.storage(m_contractAddress).empty());
	// copy shorter to longer
	BOOST_CHECK(callContractFunction("copy(uint256,uint256)", 1, 2) == encodeArgs(true));
	BOOST_CHECK(!m_state.storage(m_contractAddress).empty());
	// copy empty to both
	BOOST_CHECK(callContractFunction("copy(uint256,uint256)", 99, 1) == encodeArgs(true));
	BOOST_CHECK(!m_state.storage(m_contractAddress).empty());
	BOOST_CHECK(callContractFunction("copy(uint256,uint256)", 99, 2) == encodeArgs(true));
	BOOST_CHECK(m_state.storage(m_contractAddress).empty());
}

BOOST_AUTO_TEST_CASE(bytes_length_member)
{
	char const* sourceCode = R"(
		contract c {
			function set() returns (bool) { data = msg.data; return true; }
			function getLength() returns (uint) { return data.length; }
			bytes data;
		}
	)";
	compileAndRun(sourceCode);
	BOOST_CHECK(callContractFunction("getLength()") == encodeArgs(0));
	BOOST_CHECK(callContractFunction("set()", 1, 2) == encodeArgs(true));
	BOOST_CHECK(callContractFunction("getLength()") == encodeArgs(4+32+32));
}

BOOST_AUTO_TEST_CASE(struct_copy)
{
	char const* sourceCode = R"(
		contract c {
			struct Nested { uint x; uint y; }
			struct Struct { uint a; mapping(uint => Struct) b; Nested nested; uint c; }
			mapping(uint => Struct) data;
			function set(uint k) returns (bool) {
				data[k].a = 1;
				data[k].nested.x = 3;
				data[k].nested.y = 4;
				data[k].c = 2;
				return true;
			}
			function copy(uint from, uint to) returns (bool) {
				data[to] = data[from];
				return true;
			}
			function retrieve(uint k) returns (uint a, uint x, uint y, uint c)
			{
				a = data[k].a;
				x = data[k].nested.x;
				y = data[k].nested.y;
				c = data[k].c;
			}
		}
	)";
	compileAndRun(sourceCode);
	BOOST_CHECK(callContractFunction("set(uint256)", 7) == encodeArgs(true));
	BOOST_CHECK(callContractFunction("retrieve(uint256)", 7) == encodeArgs(1, 3, 4, 2));
	BOOST_CHECK(callContractFunction("copy(uint256,uint256)", 7, 8) == encodeArgs(true));
	BOOST_CHECK(callContractFunction("retrieve(uint256)", 7) == encodeArgs(1, 3, 4, 2));
	BOOST_CHECK(callContractFunction("retrieve(uint256)", 8) == encodeArgs(1, 3, 4, 2));
	BOOST_CHECK(callContractFunction("copy(uint256,uint256)", 0, 7) == encodeArgs(true));
	BOOST_CHECK(callContractFunction("retrieve(uint256)", 7) == encodeArgs(0, 0, 0, 0));
	BOOST_CHECK(callContractFunction("retrieve(uint256)", 8) == encodeArgs(1, 3, 4, 2));
	BOOST_CHECK(callContractFunction("copy(uint256,uint256)", 7, 8) == encodeArgs(true));
	BOOST_CHECK(callContractFunction("retrieve(uint256)", 8) == encodeArgs(0, 0, 0, 0));
}

BOOST_AUTO_TEST_CASE(struct_containing_bytes_copy_and_delete)
{
	char const* sourceCode = R"(
		contract c {
			struct Struct { uint a; bytes data; uint b; }
			Struct data1;
			Struct data2;
			function set(uint _a, bytes _data, uint _b) external returns (bool) {
				data1.a = _a;
				data1.b = _b;
				data1.data = _data;
				return true;
			}
			function copy() returns (bool) {
				data1 = data2;
				return true;
			}
			function del() returns (bool) {
				delete data1;
				return true;
			}
		}
	)";
	compileAndRun(sourceCode);
	string data = "123456789012345678901234567890123";
	BOOST_CHECK(m_state.storage(m_contractAddress).empty());
	BOOST_CHECK(callContractFunction("set(uint256,bytes,uint256)", 12, u256(data.length()), 13, data) == encodeArgs(true));
	BOOST_CHECK(!m_state.storage(m_contractAddress).empty());
	BOOST_CHECK(callContractFunction("copy()") == encodeArgs(true));
	BOOST_CHECK(m_state.storage(m_contractAddress).empty());
	BOOST_CHECK(callContractFunction("set(uint256,bytes,uint256)", 12, u256(data.length()), 13, data) == encodeArgs(true));
	BOOST_CHECK(!m_state.storage(m_contractAddress).empty());
	BOOST_CHECK(callContractFunction("del()") == encodeArgs(true));
	BOOST_CHECK(m_state.storage(m_contractAddress).empty());
}

BOOST_AUTO_TEST_CASE(struct_copy_via_local)
{
	char const* sourceCode = R"(
		contract c {
			struct Struct { uint a; uint b; }
			Struct data1;
			Struct data2;
			function test() returns (bool) {
				data1.a = 1;
				data1.b = 2;
				var x = data1;
				data2 = x;
				return data2.a == data1.a && data2.b == data1.b;
			}
		}
	)";
	compileAndRun(sourceCode);
	BOOST_CHECK(callContractFunction("test()") == encodeArgs(true));
}

BOOST_AUTO_TEST_CASE(using_enums)
{
	char const* sourceCode = R"(
			contract test {
				enum ActionChoices { GoLeft, GoRight, GoStraight, Sit }
				function test()
				{
					choices = ActionChoices.GoStraight;
				}
				function getChoice() returns (uint d)
				{
					d = uint256(choices);
				}
				ActionChoices choices;
			}
	)";
	compileAndRun(sourceCode);
	BOOST_CHECK(callContractFunction("getChoice()") == encodeArgs(2));
}

BOOST_AUTO_TEST_CASE(constructing_enums_from_ints)
{
	char const* sourceCode = R"(
			contract c {
				enum Truth { False, True }
				function test() returns (uint)
				{
					return uint(Truth(uint8(0x701)));
				}
			}
	)";
	compileAndRun(sourceCode);
	BOOST_CHECK(callContractFunction("test()") == encodeArgs(1));
}

BOOST_AUTO_TEST_CASE(inline_member_init)
{
	char const* sourceCode = R"(
		contract test {
			function test(){
				m_b = 6;
				m_c = 8;
			}
			uint m_a = 5;
			uint m_b;
			uint m_c = 7;
			function get() returns (uint a, uint b, uint c){
				a = m_a;
				b = m_b;
				c = m_c;
			}
		})";
	compileAndRun(sourceCode);
	BOOST_CHECK(callContractFunction("get()") == encodeArgs(5, 6, 8));
}

BOOST_AUTO_TEST_CASE(inline_member_init_inheritence)
{
	char const* sourceCode = R"(
		contract Base {
			function Base(){}
			uint m_base = 5;
			function getBMember() returns (uint i) { return m_base; }
		}
		contract Derived is Base {
			function Derived(){}
			uint m_derived = 6;
			function getDMember() returns (uint i) { return m_derived; }
		})";
	compileAndRun(sourceCode);
	BOOST_CHECK(callContractFunction("getBMember()") == encodeArgs(5));
	BOOST_CHECK(callContractFunction("getDMember()") == encodeArgs(6));
}

BOOST_AUTO_TEST_CASE(inline_member_init_inheritence_without_constructor)
{
	char const* sourceCode = R"(
		contract Base {
			uint m_base = 5;
			function getBMember() returns (uint i) { return m_base; }
		}
		contract Derived is Base {
			uint m_derived = 6;
			function getDMember() returns (uint i) { return m_derived; }
		})";
	compileAndRun(sourceCode);
	BOOST_CHECK(callContractFunction("getBMember()") == encodeArgs(5));
	BOOST_CHECK(callContractFunction("getDMember()") == encodeArgs(6));
}

BOOST_AUTO_TEST_CASE(external_function)
{
	char const* sourceCode = R"(
		contract c {
			function f(uint a) returns (uint) { return a; }
			function test(uint a, uint b) external returns (uint r_a, uint r_b) {
				r_a = f(a + 7);
				r_b = b;
			}
		}
	)";
	compileAndRun(sourceCode);
	BOOST_CHECK(callContractFunction("test(uint256,uint256)", 2, 3) == encodeArgs(2+7, 3));
}

BOOST_AUTO_TEST_CASE(bytes_in_arguments)
{
	char const* sourceCode = R"(
		contract c {
			uint result;
			function f(uint a, uint b) { result += a + b; }
			function g(uint a) { result *= a; }
			function test(uint a, bytes data1, bytes data2, uint b) external returns (uint r_a, uint r, uint r_b, uint l) {
				r_a = a;
				this.call(data1);
				this.call(data2);
				r = result;
				r_b = b;
				l = data1.length;
			}
		}
	)";
	compileAndRun(sourceCode);
	string innercalldata1 = asString(FixedHash<4>(dev::sha3("f(uint256,uint256)")).asBytes() + encodeArgs(8, 9));
	bytes calldata1 = encodeArgs(u256(innercalldata1.length()), 12, innercalldata1, 13);
	string innercalldata2 = asString(FixedHash<4>(dev::sha3("g(uint256)")).asBytes() + encodeArgs(3));
	bytes calldata = encodeArgs(
		12, u256(innercalldata1.length()), u256(innercalldata2.length()), 13,
		innercalldata1, innercalldata2);
	BOOST_CHECK(callContractFunction("test(uint256,bytes,bytes,uint256)", calldata)
		== encodeArgs(12, (8 + 9) * 3, 13, u256(innercalldata1.length())));
}

BOOST_AUTO_TEST_CASE(fixed_arrays_in_storage)
{
	char const* sourceCode = R"(
		contract c {
			struct Data { uint x; uint y; }
			Data[2**10] data;
			uint[2**10 + 3] ids;
			function setIDStatic(uint id) { ids[2] = id; }
			function setID(uint index, uint id) { ids[index] = id; }
			function setData(uint index, uint x, uint y) { data[index].x = x; data[index].y = y; }
			function getID(uint index) returns (uint) { return ids[index]; }
			function getData(uint index) returns (uint x, uint y) { x = data[index].x; y = data[index].y; }
			function getLengths() returns (uint l1, uint l2) { l1 = data.length; l2 = ids.length; }
		}
	)";
	compileAndRun(sourceCode);
	BOOST_CHECK(callContractFunction("setIDStatic(uint256)", 11) == bytes());
	BOOST_CHECK(callContractFunction("getID(uint256)", 2) == encodeArgs(11));
	BOOST_CHECK(callContractFunction("setID(uint256,uint256)", 7, 8) == bytes());
	BOOST_CHECK(callContractFunction("getID(uint256)", 7) == encodeArgs(8));
	BOOST_CHECK(callContractFunction("setData(uint256,uint256,uint256)", 7, 8, 9) == bytes());
	BOOST_CHECK(callContractFunction("setData(uint256,uint256,uint256)", 8, 10, 11) == bytes());
	BOOST_CHECK(callContractFunction("getData(uint256)", 7) == encodeArgs(8, 9));
	BOOST_CHECK(callContractFunction("getData(uint256)", 8) == encodeArgs(10, 11));
	BOOST_CHECK(callContractFunction("getLengths()") == encodeArgs(u256(1) << 10, (u256(1) << 10) + 3));
}

BOOST_AUTO_TEST_CASE(dynamic_arrays_in_storage)
{
	char const* sourceCode = R"(
		contract c {
			struct Data { uint x; uint y; }
			Data[] data;
			uint[] ids;
			function setIDStatic(uint id) { ids[2] = id; }
			function setID(uint index, uint id) { ids[index] = id; }
			function setData(uint index, uint x, uint y) { data[index].x = x; data[index].y = y; }
			function getID(uint index) returns (uint) { return ids[index]; }
			function getData(uint index) returns (uint x, uint y) { x = data[index].x; y = data[index].y; }
			function getLengths() returns (uint l1, uint l2) { l1 = data.length; l2 = ids.length; }
			function setLengths(uint l1, uint l2) { data.length = l1; ids.length = l2; }
		}
	)";
	compileAndRun(sourceCode);
	BOOST_CHECK(callContractFunction("getLengths()") == encodeArgs(0, 0));
	BOOST_CHECK(callContractFunction("setLengths(uint256,uint256)", 48, 49) == bytes());
	BOOST_CHECK(callContractFunction("getLengths()") == encodeArgs(48, 49));
	BOOST_CHECK(callContractFunction("setIDStatic(uint256)", 11) == bytes());
	BOOST_CHECK(callContractFunction("getID(uint256)", 2) == encodeArgs(11));
	BOOST_CHECK(callContractFunction("setID(uint256,uint256)", 7, 8) == bytes());
	BOOST_CHECK(callContractFunction("getID(uint256)", 7) == encodeArgs(8));
	BOOST_CHECK(callContractFunction("setData(uint256,uint256,uint256)", 7, 8, 9) == bytes());
	BOOST_CHECK(callContractFunction("setData(uint256,uint256,uint256)", 8, 10, 11) == bytes());
	BOOST_CHECK(callContractFunction("getData(uint256)", 7) == encodeArgs(8, 9));
	BOOST_CHECK(callContractFunction("getData(uint256)", 8) == encodeArgs(10, 11));
}

BOOST_AUTO_TEST_CASE(fixed_out_of_bounds_array_access)
{
	char const* sourceCode = R"(
		contract c {
			uint[4] data;
			function set(uint index, uint value) returns (bool) { data[index] = value; return true; }
			function get(uint index) returns (uint) { return data[index]; }
			function length() returns (uint) { return data.length; }
		}
	)";
	compileAndRun(sourceCode);
	BOOST_CHECK(callContractFunction("length()") == encodeArgs(4));
	BOOST_CHECK(callContractFunction("set(uint256,uint256)", 3, 4) == encodeArgs(true));
	BOOST_CHECK(callContractFunction("set(uint256,uint256)", 4, 5) == bytes());
	BOOST_CHECK(callContractFunction("set(uint256,uint256)", 400, 5) == bytes());
	BOOST_CHECK(callContractFunction("get(uint256)", 3) == encodeArgs(4));
	BOOST_CHECK(callContractFunction("get(uint256)", 4) == bytes());
	BOOST_CHECK(callContractFunction("get(uint256)", 400) == bytes());
	BOOST_CHECK(callContractFunction("length()") == encodeArgs(4));
}

BOOST_AUTO_TEST_CASE(dynamic_out_of_bounds_array_access)
{
	char const* sourceCode = R"(
		contract c {
			uint[] data;
			function enlarge(uint amount) returns (uint) { return data.length += amount; }
			function set(uint index, uint value) returns (bool) { data[index] = value; return true; }
			function get(uint index) returns (uint) { return data[index]; }
			function length() returns (uint) { return data.length; }
		}
	)";
	compileAndRun(sourceCode);
	BOOST_CHECK(callContractFunction("length()") == encodeArgs(0));
	BOOST_CHECK(callContractFunction("get(uint256)", 3) == bytes());
	BOOST_CHECK(callContractFunction("enlarge(uint256)", 4) == encodeArgs(4));
	BOOST_CHECK(callContractFunction("length()") == encodeArgs(4));
	BOOST_CHECK(callContractFunction("set(uint256,uint256)", 3, 4) == encodeArgs(true));
	BOOST_CHECK(callContractFunction("get(uint256)", 3) == encodeArgs(4));
	BOOST_CHECK(callContractFunction("length()") == encodeArgs(4));
	BOOST_CHECK(callContractFunction("set(uint256,uint256)", 4, 8) == bytes());
	BOOST_CHECK(callContractFunction("length()") == encodeArgs(4));
}

BOOST_AUTO_TEST_CASE(fixed_array_cleanup)
{
	char const* sourceCode = R"(
		contract c {
			uint spacer1;
			uint spacer2;
			uint[20] data;
			function fill() {
				for (uint i = 0; i < data.length; ++i) data[i] = i+1;
			}
			function clear() { delete data; }
		}
	)";
	compileAndRun(sourceCode);
	BOOST_CHECK(m_state.storage(m_contractAddress).empty());
	BOOST_CHECK(callContractFunction("fill()") == bytes());
	BOOST_CHECK(!m_state.storage(m_contractAddress).empty());
	BOOST_CHECK(callContractFunction("clear()") == bytes());
	BOOST_CHECK(m_state.storage(m_contractAddress).empty());
}

BOOST_AUTO_TEST_CASE(short_fixed_array_cleanup)
{
	char const* sourceCode = R"(
		contract c {
			uint spacer1;
			uint spacer2;
			uint[3] data;
			function fill() {
				for (uint i = 0; i < data.length; ++i) data[i] = i+1;
			}
			function clear() { delete data; }
		}
	)";
	compileAndRun(sourceCode);
	BOOST_CHECK(m_state.storage(m_contractAddress).empty());
	BOOST_CHECK(callContractFunction("fill()") == bytes());
	BOOST_CHECK(!m_state.storage(m_contractAddress).empty());
	BOOST_CHECK(callContractFunction("clear()") == bytes());
	BOOST_CHECK(m_state.storage(m_contractAddress).empty());
}

BOOST_AUTO_TEST_CASE(dynamic_array_cleanup)
{
	char const* sourceCode = R"(
		contract c {
			uint[20] spacer;
			uint[] dynamic;
			function fill() {
				dynamic.length = 21;
				for (uint i = 0; i < dynamic.length; ++i) dynamic[i] = i+1;
			}
			function halfClear() { dynamic.length = 5; }
			function fullClear() { delete dynamic; }
		}
	)";
	compileAndRun(sourceCode);
	BOOST_CHECK(m_state.storage(m_contractAddress).empty());
	BOOST_CHECK(callContractFunction("fill()") == bytes());
	BOOST_CHECK(!m_state.storage(m_contractAddress).empty());
	BOOST_CHECK(callContractFunction("halfClear()") == bytes());
	BOOST_CHECK(!m_state.storage(m_contractAddress).empty());
	BOOST_CHECK(callContractFunction("fullClear()") == bytes());
	BOOST_CHECK(m_state.storage(m_contractAddress).empty());
}

BOOST_AUTO_TEST_CASE(dynamic_multi_array_cleanup)
{
	char const* sourceCode = R"(
		contract c {
			struct s { uint[][] d; }
			s[] data;
			function fill() returns (uint) {
				data.length = 3;
				data[2].d.length = 4;
				data[2].d[3].length = 5;
				data[2].d[3][4] = 8;
				return data[2].d[3][4];
			}
			function clear() { delete data; }
		}
	)";
	compileAndRun(sourceCode);
	BOOST_CHECK(m_state.storage(m_contractAddress).empty());
	BOOST_CHECK(callContractFunction("fill()") == encodeArgs(8));
	BOOST_CHECK(!m_state.storage(m_contractAddress).empty());
	BOOST_CHECK(callContractFunction("clear()") == bytes());
	BOOST_CHECK(m_state.storage(m_contractAddress).empty());
}

BOOST_AUTO_TEST_CASE(array_copy_storage_storage_dyn_dyn)
{
	char const* sourceCode = R"(
		contract c {
			uint[] data1;
			uint[] data2;
			function setData1(uint length, uint index, uint value) {
				data1.length = length; if (index < length) data1[index] = value;
			}
			function copyStorageStorage() { data2 = data1; }
			function getData2(uint index) returns (uint len, uint val) {
				len = data2.length; if (index < len) val = data2[index];
			}
		}
	)";
	compileAndRun(sourceCode);
	BOOST_CHECK(callContractFunction("setData1(uint256,uint256,uint256)", 10, 5, 4) == bytes());
	BOOST_CHECK(callContractFunction("copyStorageStorage()") == bytes());
	BOOST_CHECK(callContractFunction("getData2(uint256)", 5) == encodeArgs(10, 4));
	BOOST_CHECK(callContractFunction("setData1(uint256,uint256,uint256)", 0, 0, 0) == bytes());
	BOOST_CHECK(callContractFunction("copyStorageStorage()") == bytes());
	BOOST_CHECK(callContractFunction("getData2(uint256)", 0) == encodeArgs(0, 0));
	BOOST_CHECK(m_state.storage(m_contractAddress).empty());
}

BOOST_AUTO_TEST_CASE(array_copy_storage_storage_static_static)
{
	char const* sourceCode = R"(
		contract c {
			uint[40] data1;
			uint[20] data2;
			function test() returns (uint x, uint y){
				data1[30] = 4;
				data1[2] = 7;
				data1[3] = 9;
				data2[3] = 8;
				data1 = data2;
				x = data1[3];
				y = data1[30]; // should be cleared
			}
		}
	)";
	compileAndRun(sourceCode);
	BOOST_CHECK(callContractFunction("test()") == encodeArgs(8, 0));
}

BOOST_AUTO_TEST_CASE(array_copy_storage_storage_static_dynamic)
{
	char const* sourceCode = R"(
		contract c {
			uint[9] data1;
			uint[] data2;
			function test() returns (uint x, uint y){
				data1[8] = 4;
				data2 = data1;
				x = data2.length;
				y = data2[8];
			}
		}
	)";
	compileAndRun(sourceCode);
	BOOST_CHECK(callContractFunction("test()") == encodeArgs(9, 4));
}

BOOST_AUTO_TEST_CASE(array_copy_different_packing)
{
	char const* sourceCode = R"(
		contract c {
			bytes8[] data1; // 4 per slot
			bytes10[] data2; // 3 per slot
			function test() returns (bytes10 a, bytes10 b, bytes10 c, bytes10 d, bytes10 e) {
				data1.length = 9;
				for (uint i = 0; i < data1.length; ++i)
					data1[i] = bytes8(i);
				data2 = data1;
				a = data2[1];
				b = data2[2];
				c = data2[3];
				d = data2[4];
				e = data2[5];
			}
		}
	)";
	compileAndRun(sourceCode);
	BOOST_CHECK(callContractFunction("test()") == encodeArgs(
		asString(fromHex("0000000000000001")),
		asString(fromHex("0000000000000002")),
		asString(fromHex("0000000000000003")),
		asString(fromHex("0000000000000004")),
		asString(fromHex("0000000000000005"))
	));
}

BOOST_AUTO_TEST_CASE(array_copy_target_simple)
{
	char const* sourceCode = R"(
		contract c {
			bytes8[9] data1; // 4 per slot
			bytes17[10] data2; // 1 per slot, no offset counter
			function test() returns (bytes17 a, bytes17 b, bytes17 c, bytes17 d, bytes17 e) {
				for (uint i = 0; i < data1.length; ++i)
					data1[i] = bytes8(i);
				data2[8] = data2[9] = 2;
				data2 = data1;
				a = data2[1];
				b = data2[2];
				c = data2[3];
				d = data2[4];
				e = data2[9];
			}
		}
	)";
	compileAndRun(sourceCode);
	BOOST_CHECK(callContractFunction("test()") == encodeArgs(
		asString(fromHex("0000000000000001")),
		asString(fromHex("0000000000000002")),
		asString(fromHex("0000000000000003")),
		asString(fromHex("0000000000000004")),
		asString(fromHex("0000000000000000"))
	));
}

BOOST_AUTO_TEST_CASE(array_copy_target_leftover)
{
	// test that leftover elements in the last slot of target are correctly cleared during assignment
	char const* sourceCode = R"(
		contract c {
			byte[10] data1;
			bytes2[32] data2;
			function test() returns (uint check, uint res1, uint res2) {
				uint i;
				for (i = 0; i < data2.length; ++i)
					data2[i] = 0xffff;
				check = uint(data2[31]) * 0x10000 | uint(data2[14]);
				for (i = 0; i < data1.length; ++i)
					data1[i] = byte(uint8(1 + i));
				data2 = data1;
				for (i = 0; i < 16; ++i)
					res1 |= uint(data2[i]) * 0x10000**i;
				for (i = 0; i < 16; ++i)
					res2 |= uint(data2[16 + i]) * 0x10000**i;
			}
		}
	)";
	compileAndRun(sourceCode);
	BOOST_CHECK(callContractFunction("test()") == encodeArgs(
		u256("0xffffffff"),
		asString(fromHex("0000000000000000""000000000a000900""0800070006000500""0400030002000100")),
		asString(fromHex("0000000000000000""0000000000000000""0000000000000000""0000000000000000"))
	));
}

BOOST_AUTO_TEST_CASE(array_copy_target_leftover2)
{
	// since the copy always copies whole slots, we have to make sure that the source size maxes
	// out a whole slot and at the same time there are still elements left in the target at that point
	char const* sourceCode = R"(
		contract c {
			bytes8[4] data1; // fits into one slot
			bytes10[6] data2; // 4 elements need two slots
			function test() returns (bytes10 r1, bytes10 r2, bytes10 r3) {
				data1[0] = 1;
				data1[1] = 2;
				data1[2] = 3;
				data1[3] = 4;
				for (uint i = 0; i < data2.length; ++i)
					data2[i] = bytes10(0xffff00 | (1 + i));
				data2 = data1;
				r1 = data2[3];
				r2 = data2[4];
				r3 = data2[5];
			}
		}
	)";
	compileAndRun(sourceCode);
	BOOST_CHECK(callContractFunction("test()") == encodeArgs(
		asString(fromHex("0000000000000004")),
		asString(fromHex("0000000000000000")),
		asString(fromHex("0000000000000000"))
	));
}
BOOST_AUTO_TEST_CASE(array_copy_storage_storage_struct)
{
	char const* sourceCode = R"(
		contract c {
			struct Data { uint x; uint y; }
			Data[] data1;
			Data[] data2;
			function test() returns (uint x, uint y) {
				data1.length = 9;
				data1[8].x = 4;
				data1[8].y = 5;
				data2 = data1;
				x = data2[8].x;
				y = data2[8].y;
				data1.length = 0;
				data2 = data1;
			}
		}
	)";
	compileAndRun(sourceCode);
	BOOST_CHECK(callContractFunction("test()") == encodeArgs(4, 5));
	BOOST_CHECK(m_state.storage(m_contractAddress).empty());
}

BOOST_AUTO_TEST_CASE(external_array_args)
{
	char const* sourceCode = R"(
		contract c {
			function test(uint[8] a, uint[] b, uint[5] c, uint a_index, uint b_index, uint c_index)
					external returns (uint av, uint bv, uint cv) {
				av = a[a_index];
				bv = b[b_index];
				cv = c[c_index];
			}
		}
	)";
	compileAndRun(sourceCode);
	bytes params = encodeArgs(
		1, 2, 3, 4, 5, 6, 7, 8, // a
		3, // b.length
		21, 22, 23, 24, 25, // c
		0, 1, 2, // (a,b,c)_index
		11, 12, 13 // b
		);
	BOOST_CHECK(callContractFunction("test(uint256[8],uint256[],uint256[5],uint256,uint256,uint256)", params) == encodeArgs(1, 12, 23));
}

BOOST_AUTO_TEST_CASE(bytes_index_access)
{
	char const* sourceCode = R"(
		contract c {
			bytes data;
			function direct(bytes arg, uint index) external returns (uint) {
				return uint(arg[index]);
			}
			function storageCopyRead(bytes arg, uint index) external returns (uint) {
				data = arg;
				return uint(data[index]);
			}
			function storageWrite() external returns (uint) {
				data.length = 35;
				data[31] = 0x77;
				data[32] = 0x14;

				data[31] = 1;
				data[31] |= 8;
				data[30] = 1;
				data[32] = 3;
				return uint(data[30]) * 0x100 | uint(data[31]) * 0x10 | uint(data[32]);
			}
		}
	)";
	compileAndRun(sourceCode);
	string array{
		0, 1, 2, 3, 4, 5, 6, 7, 8, 9,
		10, 11, 12, 13, 14, 15, 16, 17, 18, 19,
		20, 21, 22, 23, 24, 25, 26, 27, 28, 29,
		30, 31, 32, 33};
	BOOST_CHECK(callContractFunction("direct(bytes,uint256)", u256(array.length()), 32, array) == encodeArgs(32));
	BOOST_CHECK(callContractFunction("storageCopyRead(bytes,uint256)", u256(array.length()), 32, array) == encodeArgs(32));
	BOOST_CHECK(callContractFunction("storageWrite()") == encodeArgs(0x193));
}

BOOST_AUTO_TEST_CASE(array_copy_calldata_storage)
{
	char const* sourceCode = R"(
		contract c {
			uint[9] m_data;
			uint[] m_data_dyn;
			uint8[][] m_byte_data;
			function store(uint[9] a, uint8[3][] b) external returns (uint8) {
				m_data = a;
				m_data_dyn = a;
				m_byte_data = b;
				return b[3][1]; // note that access and declaration are reversed to each other
			}
			function retrieve() returns (uint a, uint b, uint c, uint d, uint e, uint f, uint g) {
				a = m_data.length;
				b = m_data[7];
				c = m_data_dyn.length;
				d = m_data_dyn[7];
				e = m_byte_data.length;
				f = m_byte_data[3].length;
				g = m_byte_data[3][1];
			}
		}
	)";
	compileAndRun(sourceCode);
	BOOST_CHECK(callContractFunction("store(uint256[9],uint8[3][])", encodeArgs(
		21, 22, 23, 24, 25, 26, 27, 28, 29, // a
		4, // size of b
		1, 2, 3, // b[0]
		11, 12, 13, // b[1]
		21, 22, 23, // b[2]
		31, 32, 33 // b[3]
	)) == encodeArgs(32));
	BOOST_CHECK(callContractFunction("retrieve()") == encodeArgs(
		9, 28, 9, 28,
		4, 3, 32));
}

BOOST_AUTO_TEST_CASE(array_copy_nested_array)
{
	char const* sourceCode = R"(
		contract c {
			uint[4][] a;
			uint[10][] b;
			uint[][] c;
			function test(uint[2][] d) external returns (uint) {
				a = d;
				b = a;
				c = b;
				return c[1][1] | c[1][2] | c[1][3] | c[1][4];
			}
		}
	)";
	compileAndRun(sourceCode);
	BOOST_CHECK(callContractFunction("test(uint256[2][])", encodeArgs(
		3,
		7, 8,
		9, 10,
		11, 12
	)) == encodeArgs(10));
}

BOOST_AUTO_TEST_CASE(array_copy_including_mapping)
{
	char const* sourceCode = R"(
		contract c {
			mapping(uint=>uint)[90][] large;
			mapping(uint=>uint)[3][] small;
			function test() returns (uint r) {
				large.length = small.length = 7;
				large[3][2][0] = 2;
				large[1] = large[3];
				small[3][2][0] = 2;
				small[1] = small[2];
				r = ((
					small[3][2][0] * 0x100 |
					small[1][2][0]) * 0x100 |
					large[3][2][0]) * 0x100 |
					large[1][2][0];
				delete small;
				delete large;
			}
			function clear() returns (uint r) {
				large.length = small.length = 7;
				small[3][2][0] = 0;
				large[3][2][0] = 0;
				small.length = large.length = 0;
				return 7;
			}
		}
	)";
	compileAndRun(sourceCode);
	BOOST_CHECK(callContractFunction("test()") == encodeArgs(0x02000200));
	// storage is not empty because we cannot delete the mappings
	BOOST_CHECK(!m_state.storage(m_contractAddress).empty());
	BOOST_CHECK(callContractFunction("clear()") == encodeArgs(7));
	BOOST_CHECK(m_state.storage(m_contractAddress).empty());
}

BOOST_AUTO_TEST_CASE(pass_dynamic_arguments_to_the_base)
{
	char const* sourceCode = R"(
		contract Base {
			function Base(uint i)
			{
				m_i = i;
			}
			uint public m_i;
		}
		contract Derived is Base(2) {
			function Derived(uint i) Base(i)
			{}
		}
		contract Final is Derived(4) {
		})";
	compileAndRun(sourceCode);
	BOOST_CHECK(callContractFunction("m_i()") == encodeArgs(4));
}

BOOST_AUTO_TEST_CASE(pass_dynamic_arguments_to_the_base_base)
{
	char const* sourceCode = R"(
		contract Base {
			function Base(uint j)
			{
				m_i = j;
			}
			uint public m_i;
		}
		contract Base1 is Base(3) {
			function Base1(uint k) Base(k*k) {}
		}
		contract Derived is Base(3), Base1(2) {
			function Derived(uint i) Base(i) Base1(i)
			{}
		}
		contract Final is Derived(4) {
		})";
	compileAndRun(sourceCode);
	BOOST_CHECK(callContractFunction("m_i()") == encodeArgs(4));
}

BOOST_AUTO_TEST_CASE(pass_dynamic_arguments_to_the_base_base_with_gap)
{
	char const* sourceCode = R"(
		contract Base {
			function Base(uint i)
			{
				m_i = i;
			}
			uint public m_i;
		}
		contract Base1 is Base(3) {}
		contract Derived is Base(2), Base1 {
			function Derived(uint i) Base(i) {}
		}
		contract Final is Derived(4) {
		})";
	compileAndRun(sourceCode);
	BOOST_CHECK(callContractFunction("m_i()") == encodeArgs(4));
}

<<<<<<< HEAD
BOOST_AUTO_TEST_CASE(overloaded_function_call_resolve_to_first)
{
	char const* sourceCode = R"(
		contract test {
			function f(uint k) returns(uint d) { return k; }
			function f(uint a, uint b) returns(uint d) { return a + b; }
			function g() returns(uint d) { return f(3); }
		}
	)";
	compileAndRun(sourceCode);
	BOOST_CHECK(callContractFunction("g()") == encodeArgs(3));
}

BOOST_AUTO_TEST_CASE(overloaded_function_call_resolve_to_second)
{
	char const* sourceCode = R"(
		contract test {
			function f(uint a, uint b) returns(uint d) { return a + b; }
			function f(uint k) returns(uint d) { return k; }
			function g() returns(uint d) { return f(3, 7); }
		}
	)";
	compileAndRun(sourceCode);
	BOOST_CHECK(callContractFunction("g()") == encodeArgs(10));
}

BOOST_AUTO_TEST_CASE(overloaded_function_call_with_if_else)
{
	char const* sourceCode = R"(
		contract test {
			function f(uint a, uint b) returns(uint d) { return a + b; }
			function f(uint k) returns(uint d) { return k; }
			function g(bool flag) returns(uint d) {
				if (flag)
					return f(3);
				else
					return f(3, 7);
=======
BOOST_AUTO_TEST_CASE(simple_constant_variables_test)
{
	char const* sourceCode = R"(
		contract Foo {
			function getX() returns (uint r) { return x; }
			uint constant x = 56;
	})";
	compileAndRun(sourceCode);
	BOOST_CHECK(callContractFunction("getX()") == encodeArgs(56));
}

BOOST_AUTO_TEST_CASE(constant_variables)
{
	//for now constant specifier is valid only for uint bytesXX and enums
	char const* sourceCode = R"(
		contract Foo {
			uint constant x = 56;
			enum ActionChoices { GoLeft, GoRight, GoStraight, Sit }
			ActionChoices constant choices = ActionChoices.GoLeft;
			bytes32 constant st = "abc\x00\xff__";
	})";
	compileAndRun(sourceCode);
}

BOOST_AUTO_TEST_CASE(packed_storage_structs_uint)
{
	char const* sourceCode = R"(
		contract C {
			struct str { uint8 a; uint16 b; uint248 c; }
			str data;
			function test() returns (uint) {
				data.a = 2;
				if (data.a != 2) return 2;
				data.b = 0xabcd;
				if (data.b != 0xabcd) return 3;
				data.c = 0x1234567890;
				if (data.c != 0x1234567890) return 4;
				if (data.a != 2) return 5;
				data.a = 8;
				if (data.a != 8) return 6;
				if (data.b != 0xabcd) return 7;
				data.b = 0xdcab;
				if (data.b != 0xdcab) return 8;
				if (data.c != 0x1234567890) return 9;
				data.c = 0x9876543210;
				if (data.c != 0x9876543210) return 10;
				return 1;
			}
		}
	)";
	compileAndRun(sourceCode);
	BOOST_CHECK(callContractFunction("test()") == encodeArgs(1));
}

BOOST_AUTO_TEST_CASE(packed_storage_structs_enum)
{
	char const* sourceCode = R"(
		contract C {
			enum small { A, B, C, D }
			enum larger { A, B, C, D, E}
			struct str { small a; small b; larger c; larger d; }
			str data;
			function test() returns (uint) {
				data.a = small.B;
				if (data.a != small.B) return 2;
				data.b = small.C;
				if (data.b != small.C) return 3;
				data.c = larger.D;
				if (data.c != larger.D) return 4;
				if (data.a != small.B) return 5;
				data.a = small.C;
				if (data.a != small.C) return 6;
				if (data.b != small.C) return 7;
				data.b = small.D;
				if (data.b != small.D) return 8;
				if (data.c != larger.D) return 9;
				data.c = larger.B;
				if (data.c != larger.B) return 10;
				return 1;
>>>>>>> 1c13f1e4
			}
		}
	)";
	compileAndRun(sourceCode);
<<<<<<< HEAD
	BOOST_CHECK(callContractFunction("g(bool)", true) == encodeArgs(3));
	BOOST_CHECK(callContractFunction("g(bool)", false) == encodeArgs(10));
}

BOOST_AUTO_TEST_CASE(overloaded_function_with_var)
{
	char const* sourceCode = R"(
		contract test {
			function f(uint k) returns(uint d) { return k; }
			function f(uint a, uint b) returns(uint d) { return a + b; }
			function g(bool flag) returns(uint d) {
				var x = f;
				if (flag)
					return x(3);
				else
					return x(3, 7);
=======
	BOOST_CHECK(callContractFunction("test()") == encodeArgs(1));
}

BOOST_AUTO_TEST_CASE(packed_storage_structs_bytes)
{
	char const* sourceCode = R"(
		contract C {
			struct s1 { byte a; byte b; bytes10 c; bytes9 d; bytes10 e; }
			struct s2 { byte a; s1 inner; byte b; byte c; }
			byte x;
			s2 data;
			byte y;
			function test() returns (bool) {
				x = 1;
				data.a = 2;
				data.inner.a = 3;
				data.inner.b = 4;
				data.inner.c = "1234567890";
				data.inner.d = "123456789";
				data.inner.e = "abcdefghij";
				data.b = 5;
				data.c = 6;
				y = 7;
				return x == 1 && data.a == 2 && data.inner.a == 3 && data.inner.b == 4 &&
					data.inner.c == "1234567890" && data.inner.d == "123456789" &&
					data.inner.e == "abcdefghij" && data.b == 5 && data.c == 6 && y == 7;
>>>>>>> 1c13f1e4
			}
		}
	)";
	compileAndRun(sourceCode);
<<<<<<< HEAD
	BOOST_CHECK(callContractFunction("g(bool)", true) == encodeArgs(3));
	BOOST_CHECK(callContractFunction("g(bool)", false) == encodeArgs(10));
}

BOOST_AUTO_TEST_CASE(derived_overload_base_function_direct)
{
	char const* sourceCode = R"(
		contract B { function f() returns(uint) { return 10; } }
		contract C is B {
			function f(uint i) returns(uint) { return 2 * i; }
			function g() returns(uint) { return f(1); }
		}
	)";
	compileAndRun(sourceCode, 0, "C");
	BOOST_CHECK(callContractFunction("g()") == encodeArgs(2));
}

BOOST_AUTO_TEST_CASE(derived_overload_base_function_indirect)
{
	char const* sourceCode = R"(
		contract A { function f(uint a) returns(uint) { return 2 * a; } }
		contract B { function f() returns(uint) { return 10; } }
		contract C is A, B {
			function g() returns(uint) { return f(); }
			function h() returns(uint) { return f(1); }
		}
	)";
	compileAndRun(sourceCode, 0, "C");
	BOOST_CHECK(callContractFunction("g()") == encodeArgs(10));
	BOOST_CHECK(callContractFunction("h()") == encodeArgs(2));
=======
	BOOST_CHECK(callContractFunction("test()") == encodeArgs(true));
}

BOOST_AUTO_TEST_CASE(packed_storage_structs_delete)
{
	char const* sourceCode = R"(
		contract C {
			struct str { uint8 a; uint16 b; uint8 c; }
			uint8 x;
			uint16 y;
			str data;
			function test() returns (uint) {
				x = 1;
				y = 2;
				data.a = 2;
				data.b = 0xabcd;
				data.c = 0xfa;
				if (x != 1 || y != 2 || data.a != 2 || data.b != 0xabcd || data.c != 0xfa)
					return 2;
				delete y;
				delete data.b;
				if (x != 1 || y != 0 || data.a != 2 || data.b != 0 || data.c != 0xfa)
					return 3;
				delete x;
				delete data;
				return 1;
			}
		}
	)";
	compileAndRun(sourceCode);
	BOOST_CHECK(callContractFunction("test()") == encodeArgs(1));
	BOOST_CHECK(m_state.storage(m_contractAddress).empty());
}

BOOST_AUTO_TEST_CASE(packed_storage_structs_with_bytes0)
{
	char const* sourceCode = R"(
		contract C {
			struct str { uint8 a; bytes0 b; uint8 c; }
			uint8 a;
			bytes0 x;
			uint8 b;
			str data;
			function test() returns (bool) {
				a = 2;
				b = 3;
				data.a = 4;
				data.c = 5;
				delete x;
				delete data.b;
				return a == 2 && b == 3 && data.a == 4 && data.c == 5;
			}
		}
	)";
	compileAndRun(sourceCode);
	BOOST_CHECK(callContractFunction("test()") == encodeArgs(true));
>>>>>>> 1c13f1e4
}

BOOST_AUTO_TEST_SUITE_END()

}
}
} // end namespaces

#endif<|MERGE_RESOLUTION|>--- conflicted
+++ resolved
@@ -3455,45 +3455,6 @@
 	BOOST_CHECK(callContractFunction("m_i()") == encodeArgs(4));
 }
 
-<<<<<<< HEAD
-BOOST_AUTO_TEST_CASE(overloaded_function_call_resolve_to_first)
-{
-	char const* sourceCode = R"(
-		contract test {
-			function f(uint k) returns(uint d) { return k; }
-			function f(uint a, uint b) returns(uint d) { return a + b; }
-			function g() returns(uint d) { return f(3); }
-		}
-	)";
-	compileAndRun(sourceCode);
-	BOOST_CHECK(callContractFunction("g()") == encodeArgs(3));
-}
-
-BOOST_AUTO_TEST_CASE(overloaded_function_call_resolve_to_second)
-{
-	char const* sourceCode = R"(
-		contract test {
-			function f(uint a, uint b) returns(uint d) { return a + b; }
-			function f(uint k) returns(uint d) { return k; }
-			function g() returns(uint d) { return f(3, 7); }
-		}
-	)";
-	compileAndRun(sourceCode);
-	BOOST_CHECK(callContractFunction("g()") == encodeArgs(10));
-}
-
-BOOST_AUTO_TEST_CASE(overloaded_function_call_with_if_else)
-{
-	char const* sourceCode = R"(
-		contract test {
-			function f(uint a, uint b) returns(uint d) { return a + b; }
-			function f(uint k) returns(uint d) { return k; }
-			function g(bool flag) returns(uint d) {
-				if (flag)
-					return f(3);
-				else
-					return f(3, 7);
-=======
 BOOST_AUTO_TEST_CASE(simple_constant_variables_test)
 {
 	char const* sourceCode = R"(
@@ -3573,29 +3534,10 @@
 				data.c = larger.B;
 				if (data.c != larger.B) return 10;
 				return 1;
->>>>>>> 1c13f1e4
-			}
-		}
-	)";
-	compileAndRun(sourceCode);
-<<<<<<< HEAD
-	BOOST_CHECK(callContractFunction("g(bool)", true) == encodeArgs(3));
-	BOOST_CHECK(callContractFunction("g(bool)", false) == encodeArgs(10));
-}
-
-BOOST_AUTO_TEST_CASE(overloaded_function_with_var)
-{
-	char const* sourceCode = R"(
-		contract test {
-			function f(uint k) returns(uint d) { return k; }
-			function f(uint a, uint b) returns(uint d) { return a + b; }
-			function g(bool flag) returns(uint d) {
-				var x = f;
-				if (flag)
-					return x(3);
-				else
-					return x(3, 7);
-=======
+			}
+		}
+	)";
+	compileAndRun(sourceCode);
 	BOOST_CHECK(callContractFunction("test()") == encodeArgs(1));
 }
 
@@ -3622,12 +3564,74 @@
 				return x == 1 && data.a == 2 && data.inner.a == 3 && data.inner.b == 4 &&
 					data.inner.c == "1234567890" && data.inner.d == "123456789" &&
 					data.inner.e == "abcdefghij" && data.b == 5 && data.c == 6 && y == 7;
->>>>>>> 1c13f1e4
-			}
-		}
-	)";
-	compileAndRun(sourceCode);
-<<<<<<< HEAD
+			}
+		}
+	)";
+	compileAndRun(sourceCode);
+	BOOST_CHECK(callContractFunction("test()") == encodeArgs(true));
+}
+
+BOOST_AUTO_TEST_CASE(overloaded_function_call_resolve_to_first)
+{
+	char const* sourceCode = R"(
+		contract test {
+			function f(uint k) returns(uint d) { return k; }
+			function f(uint a, uint b) returns(uint d) { return a + b; }
+			function g() returns(uint d) { return f(3); }
+		}
+	)";
+	compileAndRun(sourceCode);
+	BOOST_CHECK(callContractFunction("g()") == encodeArgs(3));
+}
+
+BOOST_AUTO_TEST_CASE(overloaded_function_call_resolve_to_second)
+{
+	char const* sourceCode = R"(
+		contract test {
+			function f(uint a, uint b) returns(uint d) { return a + b; }
+			function f(uint k) returns(uint d) { return k; }
+			function g() returns(uint d) { return f(3, 7); }
+		}
+	)";
+	compileAndRun(sourceCode);
+	BOOST_CHECK(callContractFunction("g()") == encodeArgs(10));
+}
+
+BOOST_AUTO_TEST_CASE(overloaded_function_call_with_if_else)
+{
+	char const* sourceCode = R"(
+		contract test {
+			function f(uint a, uint b) returns(uint d) { return a + b; }
+			function f(uint k) returns(uint d) { return k; }
+			function g(bool flag) returns(uint d) {
+				if (flag)
+					return f(3);
+				else
+					return f(3, 7);
+			}
+		}
+	)";
+	compileAndRun(sourceCode);
+	BOOST_CHECK(callContractFunction("g(bool)", true) == encodeArgs(3));
+	BOOST_CHECK(callContractFunction("g(bool)", false) == encodeArgs(10));
+}
+
+BOOST_AUTO_TEST_CASE(overloaded_function_with_var)
+{
+	char const* sourceCode = R"(
+		contract test {
+			function f(uint k) returns(uint d) { return k; }
+			function f(uint a, uint b) returns(uint d) { return a + b; }
+			function g(bool flag) returns(uint d) {
+				var x = f;
+				if (flag)
+					return x(3);
+				else
+					return x(3, 7);
+			}
+		}
+	)";
+	compileAndRun(sourceCode);
 	BOOST_CHECK(callContractFunction("g(bool)", true) == encodeArgs(3));
 	BOOST_CHECK(callContractFunction("g(bool)", false) == encodeArgs(10));
 }
@@ -3658,8 +3662,6 @@
 	compileAndRun(sourceCode, 0, "C");
 	BOOST_CHECK(callContractFunction("g()") == encodeArgs(10));
 	BOOST_CHECK(callContractFunction("h()") == encodeArgs(2));
-=======
-	BOOST_CHECK(callContractFunction("test()") == encodeArgs(true));
 }
 
 BOOST_AUTO_TEST_CASE(packed_storage_structs_delete)
@@ -3715,7 +3717,6 @@
 	)";
 	compileAndRun(sourceCode);
 	BOOST_CHECK(callContractFunction("test()") == encodeArgs(true));
->>>>>>> 1c13f1e4
 }
 
 BOOST_AUTO_TEST_SUITE_END()
